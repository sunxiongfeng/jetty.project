--- conflicted
+++ resolved
@@ -18,7 +18,6 @@
 
 package org.eclipse.jetty.osgi.boot;
 
-
 import org.eclipse.jetty.webapp.Configuration;
 import org.eclipse.jetty.webapp.WebInfConfiguration;
 
@@ -30,8 +29,7 @@
  * Handle adding resources found in bundle fragments, and add them into the 
  */
 public class OSGiWebInfConfiguration extends WebInfConfiguration
-<<<<<<< HEAD
-{        
+{
     @Deprecated
     public static final String SYS_PROP_TLD_BUNDLES = OSGiMetaInfConfiguration.SYS_PROP_TLD_BUNDLES;
     @Deprecated
@@ -40,233 +38,6 @@
     public static final String FRAGMENT_AND_REQUIRED_BUNDLES = OSGiMetaInfConfiguration.FRAGMENT_AND_REQUIRED_BUNDLES;
     @Deprecated
     public static final String FRAGMENT_AND_REQUIRED_RESOURCES = OSGiMetaInfConfiguration.FRAGMENT_AND_REQUIRED_RESOURCES;
-=======
-{
-    private static final Logger LOG = Log.getLogger(WebInfConfiguration.class);
-    
-    /**
-     * Comma separated list of symbolic names of bundles that contain tlds that should be considered
-     * as on the container classpath
-     */
-    public static final String SYS_PROP_TLD_BUNDLES = "org.eclipse.jetty.osgi.tldbundles";
-    /**
-     * Regex of symbolic names of bundles that should be considered to be on the container classpath
-     */
-    public static final String CONTAINER_BUNDLE_PATTERN = "org.eclipse.jetty.server.webapp.containerIncludeBundlePattern";
-    public static final String FRAGMENT_AND_REQUIRED_BUNDLES = "org.eclipse.jetty.osgi.fragmentAndRequiredBundles";
-    public static final String FRAGMENT_AND_REQUIRED_RESOURCES = "org.eclipse.jetty.osgi.fragmentAndRequiredResources";
-    
-    
-    /* ------------------------------------------------------------ */
-    /** 
-     * Check to see if there have been any bundle symbolic names added of bundles that should be
-     * regarded as being on the container classpath, and scanned for fragments, tlds etc etc.
-     * This can be defined in:
-     * <ol>
-     *  <li>SystemProperty SYS_PROP_TLD_BUNDLES</li>
-     *  <li>DeployerManager.setContextAttribute CONTAINER_BUNDLE_PATTERN</li>
-     *  </ol>
-     *  
-     *  We also allow individual bundles to specify particular bundles that might include TLDs via the Require-Tlds
-     *  MANIFEST.MF header. 
-     *  
-     * @see org.eclipse.jetty.webapp.WebInfConfiguration#preConfigure(org.eclipse.jetty.webapp.WebAppContext)
-     */
-    @Override
-    public void preConfigure(final WebAppContext context) throws Exception
-    {
-        super.preConfigure(context);
-        
-        //Check to see if there have been any bundle symbolic names added of bundles that should be
-        //regarded as being on the container classpath, and scanned for fragments, tlds etc etc.
-        //This can be defined in:
-        // 1. SystemProperty SYS_PROP_TLD_BUNDLES
-        // 2. DeployerManager.setContextAttribute CONTAINER_BUNDLE_PATTERN
-        String tmp = (String)context.getAttribute(CONTAINER_BUNDLE_PATTERN);
-        Pattern pattern = (tmp==null?null:Pattern.compile(tmp));
-        List<String> names = new ArrayList<>();
-        tmp = System.getProperty(SYS_PROP_TLD_BUNDLES);
-        if (tmp != null)
-        {
-            StringTokenizer tokenizer = new StringTokenizer(tmp, ", \n\r\t", false);
-            while (tokenizer.hasMoreTokens())
-                names.add(tokenizer.nextToken());
-        }
-        HashSet<Resource> matchingResources = new HashSet<>();
-        if ( !names.isEmpty() || pattern != null)
-        {
-            Bundle[] bundles = FrameworkUtil.getBundle(OSGiWebInfConfiguration.class).getBundleContext().getBundles();
-           
-            for (Bundle bundle : bundles)
-            {
-                LOG.debug("Checking bundle {}:{}", bundle.getBundleId(), bundle.getSymbolicName());
-                if (pattern != null)
-                {
-                    // if bundle symbolic name matches the pattern
-                    if (pattern.matcher(bundle.getSymbolicName()).matches())
-                    {
-                        //get the file location of the jar and put it into the list of container jars that will be scanned for stuff (including tlds)
-                        matchingResources.addAll(getBundleAsResource(bundle));
-                    }
-                }               
-                if (names != null)
-                {
-                    //if there is an explicit bundle name, then check if it matches
-                    if (names.contains(bundle.getSymbolicName()))
-                        matchingResources.addAll(getBundleAsResource(bundle));
-                }
-            }
-        }        
-        for (Resource r:matchingResources)
-        {
-            context.getMetaData().addContainerResource(r);
-        }
-    }
-    
-    @Override
-    public void postConfigure(WebAppContext context) throws Exception
-    {
-        context.setAttribute(FRAGMENT_AND_REQUIRED_BUNDLES, null); 
-        context.setAttribute(FRAGMENT_AND_REQUIRED_RESOURCES, null);
-        super.postConfigure(context);
-    }
-    
-    /* ------------------------------------------------------------ */
-    /** 
-     * Consider the fragment bundles associated with the bundle of the webapp being deployed.
-     * 
-     * 
-     * @see org.eclipse.jetty.webapp.WebInfConfiguration#findJars(org.eclipse.jetty.webapp.WebAppContext)
-     */
-    @Override
-    protected List<Resource> findJars (WebAppContext context) 
-    throws Exception
-    {
-        List<Resource> mergedResources = new ArrayList<>();
-        //get jars from WEB-INF/lib if there are any
-        List<Resource> webInfJars = super.findJars(context);
-        if (webInfJars != null)
-            mergedResources.addAll(webInfJars);
-        
-        //add fragment jars and any Required-Bundles as if in WEB-INF/lib of the associated webapp
-        Bundle[] bundles = PackageAdminServiceTracker.INSTANCE.getFragmentsAndRequiredBundles((Bundle)context.getAttribute(OSGiWebappConstants.JETTY_OSGI_BUNDLE));
-        if (bundles != null && bundles.length > 0)
-        {
-            @SuppressWarnings("unchecked")
-            Set<Bundle> fragsAndReqsBundles = (Set<Bundle>)context.getAttribute(FRAGMENT_AND_REQUIRED_BUNDLES);
-            if (fragsAndReqsBundles == null)
-            {
-                fragsAndReqsBundles = new HashSet<>();
-                context.setAttribute(FRAGMENT_AND_REQUIRED_BUNDLES, fragsAndReqsBundles);
-            }
-            
-            @SuppressWarnings("unchecked")
-            Set<Resource> fragsAndReqsResources = (Set<Resource>)context.getAttribute(FRAGMENT_AND_REQUIRED_RESOURCES);
-            if (fragsAndReqsResources == null)
-            {
-                fragsAndReqsResources = new HashSet<>();
-                context.setAttribute(FRAGMENT_AND_REQUIRED_RESOURCES, fragsAndReqsResources);
-            }
-            
-            for (Bundle b : bundles)
-            {
-                //skip bundles that are not installed
-                if (b.getState() == Bundle.UNINSTALLED)
-                    continue;
-                
-                //add to context attribute storing associated fragments and required bundles
-                fragsAndReqsBundles.add(b);
-                File f = BundleFileLocatorHelperFactory.getFactory().getHelper().getBundleInstallLocation(b);
-                Resource r = Resource.newResource(f.toURI());
-                //add to convenience context attribute storing fragments and required bundles as Resources
-                fragsAndReqsResources.add(r);
-                mergedResources.add(r);
-            }
-        }
-        
-        return mergedResources;
-    }
-    
-    /* ------------------------------------------------------------ */
-    /** 
-     * Allow fragments to supply some resources that are added to the baseResource of the webapp.
-     * 
-     * The resources can be either prepended or appended to the baseResource.
-     * 
-     * @see org.eclipse.jetty.webapp.WebInfConfiguration#configure(org.eclipse.jetty.webapp.WebAppContext)
-     */
-    @Override
-    public void configure(WebAppContext context) throws Exception
-    {
-        TreeMap<String, Resource> prependedResourcesPath = new TreeMap<>();
-        TreeMap<String, Resource> appendedResourcesPath = new TreeMap<>();
-             
-        Bundle bundle = (Bundle)context.getAttribute(OSGiWebappConstants.JETTY_OSGI_BUNDLE);
-        if (bundle != null)
-        {
-            @SuppressWarnings("unchecked")
-            Set<Bundle> fragments = (Set<Bundle>)context.getAttribute(FRAGMENT_AND_REQUIRED_BUNDLES);
-            if (fragments != null && !fragments.isEmpty())
-            {
-                // sorted extra resource base found in the fragments.
-                // the resources are either overriding the resourcebase found in the
-                // web-bundle
-                // or appended.
-                // amongst each resource we sort them according to the alphabetical
-                // order
-                // of the name of the internal folder and the symbolic name of the
-                // fragment.
-                // this is useful to make sure that the lookup path of those
-                // resource base defined by fragments is always the same.
-                // This natural order could be abused to define the order in which
-                // the base resources are
-                // looked up.
-                for (Bundle frag : fragments)
-                {
-                    String path = Util.getManifestHeaderValue(OSGiWebappConstants.JETTY_WAR_FRAGMENT_FOLDER_PATH,OSGiWebappConstants.JETTY_WAR_FRAGMENT_RESOURCE_PATH,frag.getHeaders());
-                    convertFragmentPathToResource(path, frag, appendedResourcesPath);
-                    path = Util.getManifestHeaderValue(OSGiWebappConstants.JETTY_WAR_PATCH_FRAGMENT_FOLDER_PATH, OSGiWebappConstants.JETTY_WAR_PREPEND_FRAGMENT_RESOURCE_PATH, frag.getHeaders());
-                    convertFragmentPathToResource(path, frag, prependedResourcesPath);
-                }
-                if (!appendedResourcesPath.isEmpty())
-                {
-                    LinkedHashSet<Resource> resources = new LinkedHashSet<>();
-                    //Add in any existing setting of extra resource dirs
-                    @SuppressWarnings("unchecked")
-                    Set<Resource> resourceDirs = (Set<Resource>)context.getAttribute(WebInfConfiguration.RESOURCE_DIRS);
-                    if (resourceDirs != null && !resourceDirs.isEmpty())
-                        resources.addAll(resourceDirs);
-                    //Then append the values from JETTY_WAR_FRAGMENT_FOLDER_PATH
-                    resources.addAll(appendedResourcesPath.values());
-                    
-                    context.setAttribute(WebInfConfiguration.RESOURCE_DIRS, resources);
-                }
-            }
-        }
-        
-        super.configure(context);
-
-        // place the prepended resources at the beginning of the contexts's resource base
-        if (!prependedResourcesPath.isEmpty())
-        {
-            Resource[] resources = new Resource[1+prependedResourcesPath.size()];
-            System.arraycopy(prependedResourcesPath.values().toArray(new Resource[prependedResourcesPath.size()]), 0, resources, 0, prependedResourcesPath.size());
-            resources[resources.length-1] = context.getBaseResource();
-            context.setBaseResource(new ResourceCollection(resources));
-        }
-    }
-
-    
-    /* ------------------------------------------------------------ */
-    /**
-    * Resolves the bundle. Usually that would be a single URL per bundle. But we do some more work if there are jars
-    * embedded in the bundle.
-    */
-    private  List<Resource> getBundleAsResource(Bundle bundle)
-    throws Exception
-    {
-        List<Resource> resources = new ArrayList<>();
->>>>>>> 8fcfdd9d
 
     @Override
     public Class<? extends Configuration> replaces()
