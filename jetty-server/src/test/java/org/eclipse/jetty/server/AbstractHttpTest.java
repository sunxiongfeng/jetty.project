//
//  ========================================================================
//  Copyright (c) 1995-2016 Mort Bay Consulting Pty. Ltd.
//  ------------------------------------------------------------------------
//  All rights reserved. This program and the accompanying materials
//  are made available under the terms of the Eclipse Public License v1.0
//  and Apache License v2.0 which accompanies this distribution.
//
//      The Eclipse Public License is available at
//      http://www.eclipse.org/legal/epl-v10.html
//
//      The Apache License v2.0 is available at
//      http://www.opensource.org/licenses/apache2.0.php
//
//  You may elect to redistribute this code under either of these licenses.
//  ========================================================================
//

package org.eclipse.jetty.server;

import static org.hamcrest.Matchers.is;
import static org.junit.Assert.assertThat;

import java.io.BufferedReader;
import java.io.IOException;
import java.io.InputStreamReader;
import java.io.OutputStreamWriter;
import java.io.PrintWriter;
import java.net.Socket;
import java.net.URISyntaxException;
import java.nio.charset.StandardCharsets;
import java.util.Arrays;
import java.util.HashSet;
import java.util.Set;

import javax.servlet.ServletException;
import javax.servlet.http.HttpServletRequest;
import javax.servlet.http.HttpServletResponse;

import org.eclipse.jetty.io.ArrayByteBufferPool;
import org.eclipse.jetty.server.handler.AbstractHandler;
import org.eclipse.jetty.toolchain.test.TestTracker;
import org.eclipse.jetty.toolchain.test.http.SimpleHttpParser;
import org.eclipse.jetty.toolchain.test.http.SimpleHttpResponse;
import org.eclipse.jetty.util.log.StacklessLogging;
import org.junit.After;
import org.junit.Before;
import org.junit.Rule;

public abstract class AbstractHttpTest
{
    private final static Set<String> __noBodyCodes = new HashSet<>(Arrays.asList(new String[]{"100","101","102","204","304"}));
    
    @Rule
    public TestTracker tracker = new TestTracker();

    protected static Server server;
    protected static ServerConnector connector;
    protected String httpVersion;
    protected SimpleHttpParser httpParser;
    StacklessLogging stackless;


    public AbstractHttpTest(String httpVersion)
    {
        this.httpVersion = httpVersion;
    }

    @Before
    public void setUp() throws Exception
    {
        server = new Server();
        connector = new ServerConnector(server,null,null,new ArrayByteBufferPool(64,2048,64*1024),1,1,new HttpConnectionFactory());
        connector.setIdleTimeout(10000);
        
        server.addConnector(connector);
        httpParser = new SimpleHttpParser();
        stackless=new StacklessLogging(HttpChannel.class);
    }

    @After
    public void tearDown() throws Exception
    {
        server.stop();
        stackless.close();
    }

    protected SimpleHttpResponse executeRequest() throws URISyntaxException, IOException
    {
<<<<<<< HEAD
        try(Socket socket = new Socket("localhost", connector.getLocalPort());)
=======
        try(Socket socket = new Socket("localhost", connector.getLocalPort()))
>>>>>>> ca5bedb9
        {
            socket.setSoTimeout((int)connector.getIdleTimeout());
            BufferedReader reader = new BufferedReader(new InputStreamReader(socket.getInputStream(), StandardCharsets.UTF_8));
            PrintWriter writer = new PrintWriter(new OutputStreamWriter(socket.getOutputStream()));

            writer.write("GET / " + httpVersion + "\r\n");
            writer.write("Host: localhost\r\n");
            writer.write("\r\n");
            writer.flush();

            SimpleHttpResponse response = httpParser.readResponse(reader);
<<<<<<< HEAD
        if ("HTTP/1.1".equals(httpVersion) 
            && response.getHeaders().get("content-length") == null 
            && response.getHeaders().get("transfer-encoding") == null
            && !__noBodyCodes.contains(response.getCode()))
=======
            if ("HTTP/1.1".equals(httpVersion) 
                    && response.getHeaders().get("content-length") == null 
                    && response.getHeaders().get("transfer-encoding") == null
                    && !__noBodyCodes.contains(response.getCode()))
>>>>>>> ca5bedb9
                assertThat("If HTTP/1.1 response doesn't contain transfer-encoding or content-length headers, " +
                        "it should contain connection:close", response.getHeaders().get("connection"), is("close"));
            return response;
        }
    }

    protected void assertResponseBody(SimpleHttpResponse response, String expectedResponseBody)
    {
        assertThat("response body is" + expectedResponseBody, response.getBody(), is(expectedResponseBody));
    }

    protected void assertHeader(SimpleHttpResponse response, String headerName, String expectedValue)
    {
        assertThat(headerName + "=" + expectedValue, response.getHeaders().get(headerName), is(expectedValue));
    }

    protected static class TestCommitException extends IllegalStateException
    {
        public TestCommitException()
        {
            super("Thrown by test");
        }
    }

    protected class ThrowExceptionOnDemandHandler extends AbstractHandler
    {
        private final boolean throwException;
        private volatile Throwable failure;

        protected ThrowExceptionOnDemandHandler(boolean throwException)
        {
            this.throwException = throwException;
        }

        @Override final 
        public void handle(String target, Request baseRequest, HttpServletRequest request, HttpServletResponse response) throws IOException, ServletException
        {
            super.handle(target,baseRequest,request,response);
        }

        @Override
        public void doHandle(String target, Request baseRequest, HttpServletRequest request, HttpServletResponse response) throws IOException, ServletException
        {
            if (throwException)
                throw new TestCommitException();
        }

        protected void markFailed(Throwable x)
        {
            this.failure = x;
        }

        public Throwable failure()
        {
            return failure;
        }
    }

}<|MERGE_RESOLUTION|>--- conflicted
+++ resolved
@@ -87,11 +87,7 @@
 
     protected SimpleHttpResponse executeRequest() throws URISyntaxException, IOException
     {
-<<<<<<< HEAD
-        try(Socket socket = new Socket("localhost", connector.getLocalPort());)
-=======
         try(Socket socket = new Socket("localhost", connector.getLocalPort()))
->>>>>>> ca5bedb9
         {
             socket.setSoTimeout((int)connector.getIdleTimeout());
             BufferedReader reader = new BufferedReader(new InputStreamReader(socket.getInputStream(), StandardCharsets.UTF_8));
@@ -103,20 +99,14 @@
             writer.flush();
 
             SimpleHttpResponse response = httpParser.readResponse(reader);
-<<<<<<< HEAD
-        if ("HTTP/1.1".equals(httpVersion) 
-            && response.getHeaders().get("content-length") == null 
-            && response.getHeaders().get("transfer-encoding") == null
-            && !__noBodyCodes.contains(response.getCode()))
-=======
             if ("HTTP/1.1".equals(httpVersion) 
                     && response.getHeaders().get("content-length") == null 
                     && response.getHeaders().get("transfer-encoding") == null
                     && !__noBodyCodes.contains(response.getCode()))
->>>>>>> ca5bedb9
                 assertThat("If HTTP/1.1 response doesn't contain transfer-encoding or content-length headers, " +
                         "it should contain connection:close", response.getHeaders().get("connection"), is("close"));
             return response;
+        }
         }
     }
 
