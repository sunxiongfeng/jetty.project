//
//  ========================================================================
//  Copyright (c) 1995-2013 Mort Bay Consulting Pty. Ltd.
//  ------------------------------------------------------------------------
//  All rights reserved. This program and the accompanying materials
//  are made available under the terms of the Eclipse Public License v1.0
//  and Apache License v2.0 which accompanies this distribution.
//
//      The Eclipse Public License is available at
//      http://www.eclipse.org/legal/epl-v10.html
//
//      The Apache License v2.0 is available at
//      http://www.opensource.org/licenses/apache2.0.php
//
//  You may elect to redistribute this code under either of these licenses.
//  ========================================================================
//

package org.eclipse.jetty.websocket.server;

import java.net.URISyntaxException;

import javax.servlet.http.HttpServletRequest;

import org.eclipse.jetty.websocket.servlet.ServletUpgradeRequest;

/**
 * @deprecated use {@link org.eclipse.jetty.websocket.servlet.ServletUpgradeRequest} instead
 */
@Deprecated
public class ServletWebSocketRequest extends ServletUpgradeRequest
{
<<<<<<< HEAD
    private HttpServletRequest req;

    public ServletWebSocketRequest(HttpServletRequest request)
    {
        super(request.getRequestURI());
        this.req = request;

        // Copy Request Line Details
        setMethod(request.getMethod());
        setHttpVersion(request.getProtocol());

        // Copy parameters
        Map<String, List<String>> pmap = new HashMap<>();
        if (request.getParameterMap() != null)
        {
            for (Map.Entry<String, String[]> entry : request.getParameterMap().entrySet())
            {
                pmap.put(entry.getKey(),Arrays.asList(entry.getValue()));
            }
        }
        super.setParameterMap(pmap);

        // Copy Cookies
        Cookie rcookies[] = request.getCookies();
        if (rcookies != null)
        {
            List<HttpCookie> cookies = new ArrayList<>();
            for (Cookie rcookie : rcookies)
            {
                HttpCookie hcookie = new HttpCookie(rcookie.getName(),rcookie.getValue());
                // no point handling domain/path/expires/secure/httponly on client request cookies
                cookies.add(hcookie);
            }
            super.setCookies(cookies);
        }

        // Copy Headers
        Enumeration<String> headerNames = request.getHeaderNames();
        while (headerNames.hasMoreElements())
        {
            String name = headerNames.nextElement();
            Enumeration<String> valuesEnum = request.getHeaders(name);
            List<String> values = new ArrayList<>();
            while (valuesEnum.hasMoreElements())
            {
                values.add(valuesEnum.nextElement());
            }
            setHeader(name,values);
        }

        // Parse Sub Protocols
        Enumeration<String> protocols = request.getHeaders("Sec-WebSocket-Protocol");
        List<String> subProtocols = new ArrayList<>();
        String protocol = null;
        while ((protocol == null) && (protocols != null) && protocols.hasMoreElements())
        {
            String candidate = protocols.nextElement();
            for (String p : parseProtocols(candidate))
            {
                subProtocols.add(p);
            }
        }
        setSubProtocols(subProtocols);

        // Parse Extension Configurations
        Enumeration<String> e = request.getHeaders("Sec-WebSocket-Extensions");
        while (e.hasMoreElements())
        {
            Iterator<String> extTokenIter = QuoteUtil.splitAt(e.nextElement(),",");
            while (extTokenIter.hasNext())
            {
                String extToken = extTokenIter.next();
                ExtensionConfig config = ExtensionConfig.parse(extToken);
                addExtensions(config);
            }
        }
    }

    /**
     * Equivalent to {@link HttpServletRequest#getLocalAddr()}
     * 
     * @return the local address
     */
    public String getLocalAddress()
    {
        return req.getLocalAddr();
    }

    /**
     * Equivalent to {@link HttpServletRequest#getLocalName()}
     * 
     * @return the local host name
     */
    public String getLocalHostName()
    {
        return req.getLocalName();
    }

    /**
     * Equivalent to {@link HttpServletRequest#getLocalPort()}
     * 
     * @return the local port
     */
    public int getLocalPort()
    {
        return req.getLocalPort();
    }

    /**
     * Return a {@link InetSocketAddress} for the local socket.
     * <p>
     * Warning: this can cause a DNS lookup
     * 
     * @return the local socket address
     */
    public InetSocketAddress getLocalSocketAddress()
    {
        return new InetSocketAddress(req.getLocalAddr(),req.getLocalPort());
    }

    public Principal getPrincipal()
    {
        return req.getUserPrincipal();
    }

    /**
     * Equivalent to {@link HttpServletRequest#getRemoteAddr()}
     * 
     * @return the remote address
     */
    public String getRemoteAddress()
    {
        return req.getRemoteAddr();
    }

    /**
     * Equivalent to {@link HttpServletRequest#getRemoteHost()}
     * 
     * @return the remote host name
     */
    public String getRemoteHostName()
    {
        return req.getRemoteHost();
    }

    /**
     * Equivalent to {@link HttpServletRequest#getRemotePort()}
     * 
     * @return the remote port
     */
    public int getRemotePort()
    {
        return req.getRemotePort();
    }

    /**
     * Return a {@link InetSocketAddress} for the remote socket.
     * <p>
     * Warning: this can cause a DNS lookup
     * 
     * @return the remote socket address
     */
    public InetSocketAddress getRemoteSocketAddress()
    {
        return new InetSocketAddress(req.getRemoteAddr(),req.getRemotePort());
    }

    public Map<String, Object> getServletAttributes()
    {
        Map<String, Object> attributes = new HashMap<String, Object>();

        for (String name : Collections.list(req.getAttributeNames()))
        {
            attributes.put(name,req.getAttribute(name));
        }

        return attributes;
    }

    public Map<String, List<String>> getServletParameters()
    {
        Map<String, List<String>> parameters = new HashMap<String, List<String>>();

        for (String name : Collections.list(req.getParameterNames()))
        {
            parameters.put(name,Collections.unmodifiableList(Arrays.asList(req.getParameterValues(name))));
        }

        return parameters;
    }

    /**
     * Return the HttpSession if it exists.
     * <p>
     * Note: this is equivalent to {@link HttpServletRequest#getSession()} and will not create a new HttpSession.
     */
    @Override
    public Object getSession()
    {
        return this.req.getSession(false);
    }

    protected String[] parseProtocols(String protocol)
    {
        if (protocol == null)
        {
            return new String[]
            { null };
        }
        protocol = protocol.trim();
        if ((protocol == null) || (protocol.length() == 0))
        {
            return new String[]
            { null };
        }
        String[] passed = protocol.split("\\s*,\\s*");
        String[] protocols = new String[passed.length + 1];
        System.arraycopy(passed,0,protocols,0,passed.length);
        return protocols;
    }

    public void setServletAttribute(String name, Object o)
=======
    public ServletWebSocketRequest(HttpServletRequest request) throws URISyntaxException
>>>>>>> 0e4fbcb1
    {
        super(request);
    }
}<|MERGE_RESOLUTION|>--- conflicted
+++ resolved
@@ -30,232 +30,7 @@
 @Deprecated
 public class ServletWebSocketRequest extends ServletUpgradeRequest
 {
-<<<<<<< HEAD
-    private HttpServletRequest req;
-
-    public ServletWebSocketRequest(HttpServletRequest request)
-    {
-        super(request.getRequestURI());
-        this.req = request;
-
-        // Copy Request Line Details
-        setMethod(request.getMethod());
-        setHttpVersion(request.getProtocol());
-
-        // Copy parameters
-        Map<String, List<String>> pmap = new HashMap<>();
-        if (request.getParameterMap() != null)
-        {
-            for (Map.Entry<String, String[]> entry : request.getParameterMap().entrySet())
-            {
-                pmap.put(entry.getKey(),Arrays.asList(entry.getValue()));
-            }
-        }
-        super.setParameterMap(pmap);
-
-        // Copy Cookies
-        Cookie rcookies[] = request.getCookies();
-        if (rcookies != null)
-        {
-            List<HttpCookie> cookies = new ArrayList<>();
-            for (Cookie rcookie : rcookies)
-            {
-                HttpCookie hcookie = new HttpCookie(rcookie.getName(),rcookie.getValue());
-                // no point handling domain/path/expires/secure/httponly on client request cookies
-                cookies.add(hcookie);
-            }
-            super.setCookies(cookies);
-        }
-
-        // Copy Headers
-        Enumeration<String> headerNames = request.getHeaderNames();
-        while (headerNames.hasMoreElements())
-        {
-            String name = headerNames.nextElement();
-            Enumeration<String> valuesEnum = request.getHeaders(name);
-            List<String> values = new ArrayList<>();
-            while (valuesEnum.hasMoreElements())
-            {
-                values.add(valuesEnum.nextElement());
-            }
-            setHeader(name,values);
-        }
-
-        // Parse Sub Protocols
-        Enumeration<String> protocols = request.getHeaders("Sec-WebSocket-Protocol");
-        List<String> subProtocols = new ArrayList<>();
-        String protocol = null;
-        while ((protocol == null) && (protocols != null) && protocols.hasMoreElements())
-        {
-            String candidate = protocols.nextElement();
-            for (String p : parseProtocols(candidate))
-            {
-                subProtocols.add(p);
-            }
-        }
-        setSubProtocols(subProtocols);
-
-        // Parse Extension Configurations
-        Enumeration<String> e = request.getHeaders("Sec-WebSocket-Extensions");
-        while (e.hasMoreElements())
-        {
-            Iterator<String> extTokenIter = QuoteUtil.splitAt(e.nextElement(),",");
-            while (extTokenIter.hasNext())
-            {
-                String extToken = extTokenIter.next();
-                ExtensionConfig config = ExtensionConfig.parse(extToken);
-                addExtensions(config);
-            }
-        }
-    }
-
-    /**
-     * Equivalent to {@link HttpServletRequest#getLocalAddr()}
-     * 
-     * @return the local address
-     */
-    public String getLocalAddress()
-    {
-        return req.getLocalAddr();
-    }
-
-    /**
-     * Equivalent to {@link HttpServletRequest#getLocalName()}
-     * 
-     * @return the local host name
-     */
-    public String getLocalHostName()
-    {
-        return req.getLocalName();
-    }
-
-    /**
-     * Equivalent to {@link HttpServletRequest#getLocalPort()}
-     * 
-     * @return the local port
-     */
-    public int getLocalPort()
-    {
-        return req.getLocalPort();
-    }
-
-    /**
-     * Return a {@link InetSocketAddress} for the local socket.
-     * <p>
-     * Warning: this can cause a DNS lookup
-     * 
-     * @return the local socket address
-     */
-    public InetSocketAddress getLocalSocketAddress()
-    {
-        return new InetSocketAddress(req.getLocalAddr(),req.getLocalPort());
-    }
-
-    public Principal getPrincipal()
-    {
-        return req.getUserPrincipal();
-    }
-
-    /**
-     * Equivalent to {@link HttpServletRequest#getRemoteAddr()}
-     * 
-     * @return the remote address
-     */
-    public String getRemoteAddress()
-    {
-        return req.getRemoteAddr();
-    }
-
-    /**
-     * Equivalent to {@link HttpServletRequest#getRemoteHost()}
-     * 
-     * @return the remote host name
-     */
-    public String getRemoteHostName()
-    {
-        return req.getRemoteHost();
-    }
-
-    /**
-     * Equivalent to {@link HttpServletRequest#getRemotePort()}
-     * 
-     * @return the remote port
-     */
-    public int getRemotePort()
-    {
-        return req.getRemotePort();
-    }
-
-    /**
-     * Return a {@link InetSocketAddress} for the remote socket.
-     * <p>
-     * Warning: this can cause a DNS lookup
-     * 
-     * @return the remote socket address
-     */
-    public InetSocketAddress getRemoteSocketAddress()
-    {
-        return new InetSocketAddress(req.getRemoteAddr(),req.getRemotePort());
-    }
-
-    public Map<String, Object> getServletAttributes()
-    {
-        Map<String, Object> attributes = new HashMap<String, Object>();
-
-        for (String name : Collections.list(req.getAttributeNames()))
-        {
-            attributes.put(name,req.getAttribute(name));
-        }
-
-        return attributes;
-    }
-
-    public Map<String, List<String>> getServletParameters()
-    {
-        Map<String, List<String>> parameters = new HashMap<String, List<String>>();
-
-        for (String name : Collections.list(req.getParameterNames()))
-        {
-            parameters.put(name,Collections.unmodifiableList(Arrays.asList(req.getParameterValues(name))));
-        }
-
-        return parameters;
-    }
-
-    /**
-     * Return the HttpSession if it exists.
-     * <p>
-     * Note: this is equivalent to {@link HttpServletRequest#getSession()} and will not create a new HttpSession.
-     */
-    @Override
-    public Object getSession()
-    {
-        return this.req.getSession(false);
-    }
-
-    protected String[] parseProtocols(String protocol)
-    {
-        if (protocol == null)
-        {
-            return new String[]
-            { null };
-        }
-        protocol = protocol.trim();
-        if ((protocol == null) || (protocol.length() == 0))
-        {
-            return new String[]
-            { null };
-        }
-        String[] passed = protocol.split("\\s*,\\s*");
-        String[] protocols = new String[passed.length + 1];
-        System.arraycopy(passed,0,protocols,0,passed.length);
-        return protocols;
-    }
-
-    public void setServletAttribute(String name, Object o)
-=======
     public ServletWebSocketRequest(HttpServletRequest request) throws URISyntaxException
->>>>>>> 0e4fbcb1
     {
         super(request);
     }
