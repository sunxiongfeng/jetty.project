//
//  ========================================================================
//  Copyright (c) 1995-2016 Mort Bay Consulting Pty. Ltd.
//  ------------------------------------------------------------------------
//  All rights reserved. This program and the accompanying materials
//  are made available under the terms of the Eclipse Public License v1.0
//  and Apache License v2.0 which accompanies this distribution.
//
//      The Eclipse Public License is available at
//      http://www.eclipse.org/legal/epl-v10.html
//
//      The Apache License v2.0 is available at
//      http://www.opensource.org/licenses/apache2.0.php
//
//  You may elect to redistribute this code under either of these licenses.
//  ========================================================================
//

package org.eclipse.jetty.http2.server;

import java.nio.ByteBuffer;
import java.util.concurrent.atomic.AtomicBoolean;

import org.eclipse.jetty.http.HttpVersion;
import org.eclipse.jetty.http.MetaData;
import org.eclipse.jetty.http2.ErrorCode;
import org.eclipse.jetty.http2.IStream;
import org.eclipse.jetty.http2.api.Stream;
import org.eclipse.jetty.http2.frames.DataFrame;
import org.eclipse.jetty.http2.frames.HeadersFrame;
import org.eclipse.jetty.http2.frames.PushPromiseFrame;
import org.eclipse.jetty.http2.frames.ResetFrame;
import org.eclipse.jetty.server.Connector;
import org.eclipse.jetty.server.HttpTransport;
import org.eclipse.jetty.util.BufferUtil;
import org.eclipse.jetty.util.Callback;
import org.eclipse.jetty.util.Promise;
import org.eclipse.jetty.util.log.Log;
import org.eclipse.jetty.util.log.Logger;
import org.eclipse.jetty.util.thread.Invocable.InvocationType;

public class HttpTransportOverHTTP2 implements HttpTransport
{
    private static final Logger LOG = Log.getLogger(HttpTransportOverHTTP2.class);

    private final AtomicBoolean commit = new AtomicBoolean();
<<<<<<< HEAD
=======
    private final TransportCallback transportCallback = new TransportCallback();
>>>>>>> 89b20b46
    private final Connector connector;
    private final HTTP2ServerConnection connection;
    private IStream stream;

    public HttpTransportOverHTTP2(Connector connector, HTTP2ServerConnection connection)
    {
        this.connector = connector;
        this.connection = connection;
    }

    @Override
    public boolean isOptimizedForDirectBuffers()
    {
        // Because sent buffers are passed directly to the endpoint without
        // copying we can defer to the endpoint
        return connection.getEndPoint().isOptimizedForDirectBuffers();
    }

    public IStream getStream()
    {
        return stream;
    }

    public void setStream(IStream stream)
    {
        if (LOG.isDebugEnabled())
            LOG.debug("{} setStream {}", this, stream.getId());
        this.stream = stream;
    }

    public void recycle()
    {
        this.stream = null;
        commit.set(false);
    }

    @Override
    public void send(MetaData.Response info, boolean isHeadRequest, ByteBuffer content, boolean lastContent, Callback callback)
    {
        // info != null | content != 0 | last = true => commit + send/end
        // info != null | content != 0 | last = false => commit + send
        // info != null | content == 0 | last = true => commit/end
        // info != null | content == 0 | last = false => commit
        // info == null | content != 0 | last = true => send/end
        // info == null | content != 0 | last = false => send
        // info == null | content == 0 | last = true => send/end
        // info == null | content == 0 | last = false => noop

        boolean hasContent = BufferUtil.hasContent(content) && !isHeadRequest;

        if (info != null)
        {
            if (commit.compareAndSet(false, true))
            {
                if (hasContent)
                {
<<<<<<< HEAD
                    commit(info, false, new Callback()
                    {
                        @Override
                        public InvocationType getInvocationType()
                        {
                            // TODO is this dependent on the callback itself?
                            return InvocationType.NON_BLOCKING;
                        }
                        
                        @Override
                        public void succeeded()
                        {
                            if (LOG.isDebugEnabled())
                                LOG.debug("HTTP2 Response #{}/{} committed", stream.getId(), Integer.toHexString(stream.getSession().hashCode()));
                            send(content, lastContent, callback);
                        }

                        @Override
                        public void failed(Throwable x)
                        {
                            if (LOG.isDebugEnabled())
                                LOG.debug("HTTP2 Response #" + stream.getId() + "/" + Integer.toHexString(stream.getSession().hashCode()) + " failed to commit", x);
                            callback.failed(x);
                        }
                    });
=======
                    Callback commitCallback = new Callback.Nested(callback)
                    {
                        @Override
                        public void succeeded()
                        {
                            if (transportCallback.start(callback, false))
                                send(content, lastContent, transportCallback);
                        }
                    };
                    if (transportCallback.start(commitCallback, true))
                        commit(info, false, transportCallback);
>>>>>>> 89b20b46
                }
                else
                {
                    if (transportCallback.start(callback, false))
                        commit(info, lastContent, transportCallback);
                }
            }
            else
            {
                callback.failed(new IllegalStateException("committed"));
            }
        }
        else
        {
            if (hasContent || lastContent)
            {
                if (transportCallback.start(callback, false))
                    send(content, lastContent, transportCallback);
            }
            else
            {
                callback.succeeded();
            }
        }
    }

    @Override
    public boolean isPushSupported()
    {
        return stream.getSession().isPushEnabled();
    }

    @Override
    public void push(final MetaData.Request request)
    {
        if (!stream.getSession().isPushEnabled())
        {
            if (LOG.isDebugEnabled())
                LOG.debug("HTTP/2 Push disabled for {}", request);
            return;
        }

        if (LOG.isDebugEnabled())
            LOG.debug("HTTP/2 Push {}", request);

        stream.push(new PushPromiseFrame(stream.getId(), 0, request), new Promise<Stream>()
        {
            @Override
            public void succeeded(Stream pushStream)
            {
                connection.push(connector, (IStream)pushStream, request);
            }

            @Override
            public void failed(Throwable x)
            {
                if (LOG.isDebugEnabled())
                    LOG.debug("Could not push " + request, x);
            }
        }, new Stream.Listener.Adapter()); // TODO: handle reset from the client ?
    }

    private void commit(MetaData.Response info, boolean endStream, Callback callback)
    {
        if (LOG.isDebugEnabled())
        {
            LOG.debug("HTTP2 Response #{}/{}:{}{} {}{}{}",
                    stream.getId(), Integer.toHexString(stream.getSession().hashCode()),
                    System.lineSeparator(), HttpVersion.HTTP_2, info.getStatus(),
                    System.lineSeparator(), info.getFields());
        }

        HeadersFrame frame = new HeadersFrame(stream.getId(), info, null, endStream);
        stream.headers(frame, callback);
    }

    private void send(ByteBuffer content, boolean lastContent, Callback callback)
    {
        if (LOG.isDebugEnabled())
        {
            LOG.debug("HTTP2 Response #{}/{}: {} content bytes{}",
                    stream.getId(), Integer.toHexString(stream.getSession().hashCode()),
                    content.remaining(), lastContent ? " (last chunk)" : "");
        }
        DataFrame frame = new DataFrame(stream.getId(), content, lastContent);
        stream.data(frame, callback);
    }

    public boolean onStreamTimeout(Throwable failure)
    {
        return transportCallback.onIdleTimeout(failure);
    }

    @Override
    public void onCompleted()
    {
        // If the stream is not closed, it is still reading the request content.
        // Send a reset to the other end so that it stops sending data.
        if (!stream.isClosed())
        {
            if (LOG.isDebugEnabled())
                LOG.debug("HTTP2 Response #{}: unconsumed request content, resetting stream", stream.getId());
            stream.reset(new ResetFrame(stream.getId(), ErrorCode.CANCEL_STREAM_ERROR.code), Callback.NOOP);
        }

        // Consume the existing queued data frames to
        // avoid stalling the session flow control.
        HttpChannelOverHTTP2 channel = (HttpChannelOverHTTP2)stream.getAttribute(IStream.CHANNEL_ATTRIBUTE);
        channel.consumeInput();
    }

    @Override
    public void abort(Throwable failure)
    {
        IStream stream = this.stream;
        if (LOG.isDebugEnabled())
            LOG.debug("HTTP2 Response #{}/{} aborted", stream == null ? -1 : stream.getId(),
                    stream == null ? -1 : Integer.toHexString(stream.getSession().hashCode()));
        if (stream != null)
            stream.reset(new ResetFrame(stream.getId(), ErrorCode.INTERNAL_ERROR.code), Callback.NOOP);
    }
<<<<<<< HEAD
=======

    private class TransportCallback implements Callback
    {
        private State state = State.IDLE;
        private Callback callback;
        private boolean commit;

        public boolean start(Callback callback, boolean commit)
        {
            State state;
            synchronized (this)
            {
                state = this.state;
                if (state == State.IDLE)
                {
                    this.state = State.WRITING;
                    this.callback = callback;
                    this.commit = commit;
                    return true;
                }
            }
            callback.failed(new IllegalStateException("Invalid transport state: " + state));
            return false;
        }

        @Override
        public void succeeded()
        {
            boolean commit;
            Callback callback = null;
            synchronized (this)
            {
                commit = this.commit;
                if (state != State.TIMEOUT)
                {
                    callback = this.callback;
                    this.state = State.IDLE;
                }
            }
            if (LOG.isDebugEnabled())
                LOG.debug("HTTP2 Response #{} {}", stream.getId(), commit ? "committed" : "flushed content");
            if (callback != null)
                callback.succeeded();
        }

        @Override
        public void failed(Throwable x)
        {
            boolean commit;
            Callback callback = null;
            synchronized (this)
            {
                commit = this.commit;
                if (state != State.TIMEOUT)
                {
                    callback = this.callback;
                    this.state = State.FAILED;
                }
            }
            if (LOG.isDebugEnabled())
                LOG.debug("HTTP2 Response #" + stream.getId() + " failed to " + (commit ? "commit" : "flush"), x);
            if (callback != null)
                callback.failed(x);
        }

        @Override
        public boolean isNonBlocking()
        {
            return callback.isNonBlocking();
        }

        private boolean onIdleTimeout(Throwable failure)
        {
            boolean result;
            Callback callback = null;
            synchronized (this)
            {
                result = state == State.WRITING;
                if (result)
                {
                    callback = this.callback;
                    this.state = State.TIMEOUT;
                }
            }
            if (LOG.isDebugEnabled())
                LOG.debug("HTTP2 Response #" + stream.getId() + " idle timeout", failure);
            if (result)
                callback.failed(failure);
            return result;
        }
    }

    private enum State
    {
        IDLE, WRITING, FAILED, TIMEOUT
    }
>>>>>>> 89b20b46
}<|MERGE_RESOLUTION|>--- conflicted
+++ resolved
@@ -37,17 +37,13 @@
 import org.eclipse.jetty.util.Promise;
 import org.eclipse.jetty.util.log.Log;
 import org.eclipse.jetty.util.log.Logger;
-import org.eclipse.jetty.util.thread.Invocable.InvocationType;
 
 public class HttpTransportOverHTTP2 implements HttpTransport
 {
     private static final Logger LOG = Log.getLogger(HttpTransportOverHTTP2.class);
 
     private final AtomicBoolean commit = new AtomicBoolean();
-<<<<<<< HEAD
-=======
     private final TransportCallback transportCallback = new TransportCallback();
->>>>>>> 89b20b46
     private final Connector connector;
     private final HTTP2ServerConnection connection;
     private IStream stream;
@@ -104,33 +100,6 @@
             {
                 if (hasContent)
                 {
-<<<<<<< HEAD
-                    commit(info, false, new Callback()
-                    {
-                        @Override
-                        public InvocationType getInvocationType()
-                        {
-                            // TODO is this dependent on the callback itself?
-                            return InvocationType.NON_BLOCKING;
-                        }
-                        
-                        @Override
-                        public void succeeded()
-                        {
-                            if (LOG.isDebugEnabled())
-                                LOG.debug("HTTP2 Response #{}/{} committed", stream.getId(), Integer.toHexString(stream.getSession().hashCode()));
-                            send(content, lastContent, callback);
-                        }
-
-                        @Override
-                        public void failed(Throwable x)
-                        {
-                            if (LOG.isDebugEnabled())
-                                LOG.debug("HTTP2 Response #" + stream.getId() + "/" + Integer.toHexString(stream.getSession().hashCode()) + " failed to commit", x);
-                            callback.failed(x);
-                        }
-                    });
-=======
                     Callback commitCallback = new Callback.Nested(callback)
                     {
                         @Override
@@ -142,7 +111,6 @@
                     };
                     if (transportCallback.start(commitCallback, true))
                         commit(info, false, transportCallback);
->>>>>>> 89b20b46
                 }
                 else
                 {
@@ -264,8 +232,6 @@
         if (stream != null)
             stream.reset(new ResetFrame(stream.getId(), ErrorCode.INTERNAL_ERROR.code), Callback.NOOP);
     }
-<<<<<<< HEAD
-=======
 
     private class TransportCallback implements Callback
     {
@@ -332,9 +298,14 @@
         }
 
         @Override
-        public boolean isNonBlocking()
-        {
-            return callback.isNonBlocking();
+        public InvocationType getInvocationType()
+        {
+            Callback callback;
+            synchronized (this)
+            {
+                callback = this.callback;
+            }
+            return callback.getInvocationType();
         }
 
         private boolean onIdleTimeout(Throwable failure)
@@ -362,5 +333,4 @@
     {
         IDLE, WRITING, FAILED, TIMEOUT
     }
->>>>>>> 89b20b46
 }