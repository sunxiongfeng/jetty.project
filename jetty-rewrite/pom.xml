<project xmlns="http://maven.apache.org/POM/4.0.0" xmlns:xsi="http://www.w3.org/2001/XMLSchema-instance" xsi:schemaLocation="http://maven.apache.org/POM/4.0.0 http://maven.apache.org/maven-v4_0_0.xsd">
  <parent>
    <groupId>org.eclipse.jetty</groupId>
    <artifactId>jetty-project</artifactId>
<<<<<<< HEAD
    <version>8.1.1-SNAPSHOT</version>
=======
    <version>7.6.1-SNAPSHOT</version>
>>>>>>> b88f5720
  </parent>
  <modelVersion>4.0.0</modelVersion>
  <artifactId>jetty-rewrite</artifactId>
  <name>Jetty :: Rewrite Handler</name>
  <description>Jetty Rewrite Handler</description>
  <properties>
    <bundle-symbolic-name>${project.groupId}.rewrite</bundle-symbolic-name>
  </properties>
  <build>
    <plugins>
      <plugin>
        <groupId>org.apache.felix</groupId>
        <artifactId>maven-bundle-plugin</artifactId>
        <extensions>true</extensions>
        <executions>
          <execution>
            <goals>
              <goal>manifest</goal>
            </goals>
            <configuration>
              <instructions>
                <Import-Package>javax.servlet.*;version="2.6.0",*</Import-Package>
              </instructions>
            </configuration>
           </execution>
        </executions>
      </plugin>
      <plugin>
        <!--
        Required for OSGI
        -->
        <groupId>org.apache.maven.plugins</groupId>
        <artifactId>maven-jar-plugin</artifactId>
        <configuration>
          <archive>
            <manifestFile>${project.build.outputDirectory}/META-INF/MANIFEST.MF</manifestFile>
          </archive>
        </configuration>
      </plugin>
      <plugin>
        <groupId>org.apache.maven.plugins</groupId>
        <artifactId>maven-assembly-plugin</artifactId>
        <executions>
          <execution>
            <phase>package</phase>
            <goals>
              <goal>single</goal>
            </goals>
            <configuration>
              <descriptorRefs>
                <descriptorRef>config</descriptorRef>
              </descriptorRefs>
            </configuration>
          </execution>
        </executions>
      </plugin>
      <plugin>
        <groupId>org.codehaus.mojo</groupId>
        <artifactId>findbugs-maven-plugin</artifactId>
        <configuration>
          <onlyAnalyze>org.eclipse.jetty.rewrite.*</onlyAnalyze>
        </configuration>
      </plugin>
    </plugins>
  </build>
  <dependencies>
    <dependency>
      <groupId>junit</groupId>
      <artifactId>junit</artifactId>
      <scope>test</scope>
    </dependency>
    <dependency>
      <groupId>org.eclipse.jetty</groupId>
      <artifactId>jetty-server</artifactId>
      <version>${project.version}</version>
    </dependency>
    <dependency>
      <groupId>org.eclipse.jetty</groupId>
      <artifactId>jetty-client</artifactId>
      <version>${project.version}</version>
    </dependency>
    <dependency>
<<<<<<< HEAD
=======
      <groupId>org.eclipse.jetty.orbit</groupId>
      <artifactId>javax.servlet</artifactId>
    </dependency>
    <dependency>
>>>>>>> b88f5720
      <groupId>org.eclipse.jetty</groupId>
      <artifactId>test-jetty-servlet</artifactId>
      <version>${project.version}</version>
      <scope>test</scope>
    </dependency>
  </dependencies>
</project><|MERGE_RESOLUTION|>--- conflicted
+++ resolved
@@ -2,11 +2,7 @@
   <parent>
     <groupId>org.eclipse.jetty</groupId>
     <artifactId>jetty-project</artifactId>
-<<<<<<< HEAD
     <version>8.1.1-SNAPSHOT</version>
-=======
-    <version>7.6.1-SNAPSHOT</version>
->>>>>>> b88f5720
   </parent>
   <modelVersion>4.0.0</modelVersion>
   <artifactId>jetty-rewrite</artifactId>
@@ -89,13 +85,10 @@
       <version>${project.version}</version>
     </dependency>
     <dependency>
-<<<<<<< HEAD
-=======
       <groupId>org.eclipse.jetty.orbit</groupId>
       <artifactId>javax.servlet</artifactId>
     </dependency>
     <dependency>
->>>>>>> b88f5720
       <groupId>org.eclipse.jetty</groupId>
       <artifactId>test-jetty-servlet</artifactId>
       <version>${project.version}</version>
