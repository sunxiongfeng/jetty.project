--- conflicted
+++ resolved
@@ -71,10 +71,7 @@
         context.setResourceBase(webappBase.getAbsolutePath());
         URLClassLoader contextLoader = new URLClassLoader(new URL[]{}, Server.class.getClassLoader());
         context.setClassLoader(contextLoader);
-<<<<<<< HEAD
-=======
-
->>>>>>> 96fd7dc5
+
 
         // add default servlet
         ServletHolder defaultServHolder = context.addServlet(DefaultServlet.class,"/");
