<?xml version="1.0" encoding="UTF-8"?>
<project xmlns="http://maven.apache.org/POM/4.0.0" xmlns:xsi="http://www.w3.org/2001/XMLSchema-instance" xsi:schemaLocation="http://maven.apache.org/POM/4.0.0 http://maven.apache.org/maven-v4_0_0.xsd">
  <parent>
    <groupId>org.eclipse.jetty.tests</groupId>
    <artifactId>tests-parent</artifactId>
<<<<<<< HEAD
    <version>10.0.0-SNAPSHOT</version>
=======
    <version>9.4.1-SNAPSHOT</version>
>>>>>>> dd3a73e5
    <relativePath>../pom.xml</relativePath>
  </parent>
  <modelVersion>4.0.0</modelVersion>
  <groupId>org.eclipse.jetty</groupId>
  <artifactId>test-quickstart</artifactId>
  <name>Test :: Jetty Quick Start</name>
  <description>Jetty Quick Start Test</description>
  <url>http://www.eclipse.org/jetty</url>
  <properties>
    <bundle-symbolic-name>${project.groupId}.tests.quickstart</bundle-symbolic-name>
  </properties>
  <dependencies>
    <dependency>
      <groupId>org.eclipse.jetty</groupId>
      <artifactId>jetty-quickstart</artifactId>
      <version>${project.version}</version>
    </dependency>
    <dependency>
      <groupId>org.eclipse.jetty</groupId>
      <artifactId>jetty-webapp</artifactId>
      <version>${project.version}</version>
    </dependency>
    <dependency>
      <groupId>org.eclipse.jetty</groupId>
      <artifactId>jetty-jmx</artifactId>
      <version>${project.version}</version>
    </dependency>
    <dependency>
      <groupId>org.eclipse.jetty</groupId>
      <artifactId>jetty-plus</artifactId>
      <version>${project.version}</version>
    </dependency>
    <dependency>
      <groupId>org.eclipse.jetty</groupId>
      <artifactId>jetty-annotations</artifactId>
      <version>${project.version}</version>
    </dependency>
    <dependency>
      <groupId>javax.transaction</groupId>
      <artifactId>javax.transaction-api</artifactId>
      <version>1.2</version>
    </dependency>
    <dependency>
      <groupId>org.eclipse.jetty.tests</groupId>
      <artifactId>test-mock-resources</artifactId>
      <version>${project.version}</version>
    </dependency>
    <dependency>
      <groupId>org.eclipse.jetty.orbit</groupId>
      <artifactId>javax.mail.glassfish</artifactId>
      <version>1.4.1.v201005082020</version>
    </dependency>
    <dependency>
      <groupId>org.eclipse.jetty</groupId>
      <artifactId>jetty-servlets</artifactId>
      <version>${project.version}</version>
    </dependency>
    <dependency>
      <groupId>org.eclipse.jetty.tests</groupId>
      <artifactId>test-jndi-webapp</artifactId>
      <version>${project.version}</version>
      <type>war</type>
    </dependency>
    <dependency>
      <groupId>org.eclipse.jetty.tests</groupId>
      <artifactId>test-spec-webapp</artifactId>
      <version>${project.version}</version>
      <type>war</type>
    </dependency>
    <dependency>
      <groupId>org.eclipse.jetty</groupId>
      <artifactId>test-jetty-webapp</artifactId>
      <version>${project.version}</version>
      <type>war</type>
    </dependency>
    <dependency>
      <groupId>org.eclipse.jetty.websocket</groupId>
      <artifactId>javax-websocket-server-impl</artifactId>
      <version>${project.version}</version>
    </dependency>
    <dependency>
      <groupId>org.eclipse.jetty.websocket</groupId>
      <artifactId>websocket-server</artifactId>
      <version>${project.version}</version>
    </dependency>
    <dependency>
      <groupId>org.eclipse.jetty</groupId>
      <artifactId>apache-jsp</artifactId>
      <version>${project.version}</version>
    </dependency>
    <dependency>
      <groupId>org.eclipse.jetty</groupId>
      <artifactId>apache-jstl</artifactId>
      <version>${project.version}</version>
    </dependency>
    <dependency>
      <groupId>org.eclipse.jetty.toolchain</groupId>
      <artifactId>jetty-test-helper</artifactId>
    </dependency>
    
  </dependencies>
  <build>
    <plugins>
      <plugin>
        <groupId>org.codehaus.mojo</groupId>
        <artifactId>appassembler-maven-plugin</artifactId>
        <configuration>
          <platforms>
            <platform>unix</platform>
          </platforms>
          <programs>
            <program>
              <id>preconfigure</id>
              <mainClass>org.eclipse.jetty.quickstart.PreconfigureQuickStartWar</mainClass>
            </program>
            <program>
              <mainClass>org.eclipse.jetty.quickstart.QuickStartWar</mainClass>
              <id>quickstart</id>
            </program>
          </programs>
        </configuration>
        <dependencies>
          <dependency>
            <groupId>org.eclipse.jetty</groupId>
            <artifactId>jetty-webapp</artifactId>
            <version>${project.version}</version>
          </dependency>
        </dependencies>
      </plugin>

      <plugin>
        <artifactId>maven-dependency-plugin</artifactId>
        <executions>
          <execution>
            <id>copy</id>
            <phase>generate-resources</phase>
            <goals>
              <goal>copy</goal>
            </goals>
            <configuration>
              <artifactItems>
                <artifactItem>
                  <groupId>org.eclipse.jetty.tests</groupId>
                  <artifactId>test-jndi-webapp</artifactId>
                  <version>${project.version}</version>
                  <type>war</type>
                  <overWrite>true</overWrite>
                  <includes>**</includes>
                  <outputDirectory>${basedir}/target</outputDirectory>
                  <destFileName>test-jndi.war</destFileName>
                </artifactItem>
                <artifactItem>
                  <groupId>org.eclipse.jetty.tests</groupId>
                  <artifactId>test-spec-webapp</artifactId>
                  <version>${project.version}</version>
                  <type>war</type>
                  <overWrite>true</overWrite>
                  <includes>**</includes>
                  <outputDirectory>${basedir}/target</outputDirectory>
                  <destFileName>test-spec.war</destFileName>
                </artifactItem>
                <artifactItem>
                  <groupId>org.eclipse.jetty</groupId>
                  <artifactId>test-jetty-webapp</artifactId>
                  <version>${project.version}</version>
                  <type>war</type>
                  <overWrite>true</overWrite>
                  <includes>**</includes>
                  <outputDirectory>${basedir}/target</outputDirectory>
                  <destFileName>test-standard.war</destFileName>
                </artifactItem>
              </artifactItems>
            </configuration>
          </execution>
        </executions>
      </plugin>
    </plugins>
  </build>
</project><|MERGE_RESOLUTION|>--- conflicted
+++ resolved
@@ -3,11 +3,7 @@
   <parent>
     <groupId>org.eclipse.jetty.tests</groupId>
     <artifactId>tests-parent</artifactId>
-<<<<<<< HEAD
     <version>10.0.0-SNAPSHOT</version>
-=======
-    <version>9.4.1-SNAPSHOT</version>
->>>>>>> dd3a73e5
     <relativePath>../pom.xml</relativePath>
   </parent>
   <modelVersion>4.0.0</modelVersion>
@@ -107,7 +103,7 @@
       <groupId>org.eclipse.jetty.toolchain</groupId>
       <artifactId>jetty-test-helper</artifactId>
     </dependency>
-    
+
   </dependencies>
   <build>
     <plugins>
