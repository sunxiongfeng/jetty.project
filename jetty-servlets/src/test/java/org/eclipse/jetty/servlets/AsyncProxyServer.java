--- conflicted
+++ resolved
@@ -37,17 +37,10 @@
         ServletHandler handler=new ServletHandler();
         server.setHandler(handler);
         
-<<<<<<< HEAD
-        FilterHolder gzip = handler.addFilterWithMapping("org.eclipse.jetty.servlet.GzipFilter","/*",EnumSet.of(DispatcherType.REQUEST,DispatcherType.ASYNC));
-        gzip.setAsyncSupported(true);
-        gzip.setInitParameter("minGzipSize","256");
-        ServletHolder proxy = handler.addServletWithMapping("org.eclipse.proxy.AsyncProxyServlet","/");
-=======
-        //FilterHolder gzip = handler.addFilterWithMapping("org.eclipse.jetty.servlets.GzipFilter","/*",0);
+        //FilterHolder gzip = handler.addFilterWithMapping("org.eclipse.jetty.servlet.GzipFilter","/*",EnumSet.of(DispatcherType.REQUEST,DispatcherType.ASYNC));
         //gzip.setAsyncSupported(true);
         //gzip.setInitParameter("minGzipSize","256");
         ServletHolder proxy = handler.addServletWithMapping("org.eclipse.jetty.servlets.ProxyServlet","/");
->>>>>>> 31eb258e
         proxy.setAsyncSupported(true);
         
         server.start();
