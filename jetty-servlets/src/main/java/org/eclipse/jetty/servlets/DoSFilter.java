//
//  ========================================================================
//  Copyright (c) 1995-2017 Mort Bay Consulting Pty. Ltd.
//  ------------------------------------------------------------------------
//  All rights reserved. This program and the accompanying materials
//  are made available under the terms of the Eclipse Public License v1.0
//  and Apache License v2.0 which accompanies this distribution.
//
//      The Eclipse Public License is available at
//      http://www.eclipse.org/legal/epl-v10.html
//
//      The Apache License v2.0 is available at
//      http://www.opensource.org/licenses/apache2.0.php
//
//  You may elect to redistribute this code under either of these licenses.
//  ========================================================================
//

package org.eclipse.jetty.servlets;

import java.io.IOException;
import java.io.Serializable;
import java.util.ArrayList;
import java.util.Iterator;
import java.util.List;
import java.util.Queue;
import java.util.concurrent.ConcurrentHashMap;
import java.util.concurrent.ConcurrentLinkedQueue;
import java.util.concurrent.CopyOnWriteArrayList;
import java.util.concurrent.Semaphore;
import java.util.concurrent.TimeUnit;
import java.util.regex.Matcher;
import java.util.regex.Pattern;

import javax.servlet.AsyncContext;
import javax.servlet.AsyncEvent;
import javax.servlet.AsyncListener;
import javax.servlet.DispatcherType;
import javax.servlet.Filter;
import javax.servlet.FilterChain;
import javax.servlet.FilterConfig;
import javax.servlet.ServletContext;
import javax.servlet.ServletException;
import javax.servlet.ServletRequest;
import javax.servlet.ServletResponse;
import javax.servlet.http.HttpServletRequest;
import javax.servlet.http.HttpServletResponse;
import javax.servlet.http.HttpSession;
import javax.servlet.http.HttpSessionActivationListener;
import javax.servlet.http.HttpSessionBindingEvent;
import javax.servlet.http.HttpSessionBindingListener;
import javax.servlet.http.HttpSessionEvent;

import org.eclipse.jetty.http.HttpStatus;
import org.eclipse.jetty.server.handler.ContextHandler;
import org.eclipse.jetty.util.StringUtil;
import org.eclipse.jetty.util.annotation.ManagedAttribute;
import org.eclipse.jetty.util.annotation.ManagedObject;
import org.eclipse.jetty.util.annotation.ManagedOperation;
import org.eclipse.jetty.util.annotation.Name;
import org.eclipse.jetty.util.log.Log;
import org.eclipse.jetty.util.log.Logger;
import org.eclipse.jetty.util.thread.ScheduledExecutorScheduler;
import org.eclipse.jetty.util.thread.Scheduler;

/**
 * Denial of Service filter
 * <p>
 * This filter is useful for limiting
 * exposure to abuse from request flooding, whether malicious, or as a result of
 * a misconfigured client.
 * <p>
 * The filter keeps track of the number of requests from a connection per
 * second. If a limit is exceeded, the request is either rejected, delayed, or
 * throttled.
 * <p>
 * When a request is throttled, it is placed in a priority queue. Priority is
 * given first to authenticated users and users with an HttpSession, then
 * connections which can be identified by their IP addresses. Connections with
 * no way to identify them are given lowest priority.
 * <p>
 * The {@link #extractUserId(ServletRequest request)} function should be
 * implemented, in order to uniquely identify authenticated users.
 * <p>
 * The following init parameters control the behavior of the filter:
 * <dl>
 * <dt>maxRequestsPerSec</dt>
 * <dd>the maximum number of requests from a connection per
 * second. Requests in excess of this are first delayed,
 * then throttled.</dd>
 * <dt>delayMs</dt>
 * <dd>is the delay given to all requests over the rate limit,
 * before they are considered at all. -1 means just reject request,
 * 0 means no delay, otherwise it is the delay.</dd>
 * <dt>maxWaitMs</dt>
 * <dd>how long to blocking wait for the throttle semaphore.</dd>
 * <dt>throttledRequests</dt>
 * <dd>is the number of requests over the rate limit able to be
 * considered at once.</dd>
 * <dt>throttleMs</dt>
 * <dd>how long to async wait for semaphore.</dd>
 * <dt>maxRequestMs</dt>
 * <dd>how long to allow this request to run.</dd>
 * <dt>maxIdleTrackerMs</dt>
 * <dd>how long to keep track of request rates for a connection,
 * before deciding that the user has gone away, and discarding it</dd>
 * <dt>insertHeaders</dt>
 * <dd>if true , insert the DoSFilter headers into the response. Defaults to true.</dd>
 * <dt>trackSessions</dt>
 * <dd>if true, usage rate is tracked by session if a session exists. Defaults to true.</dd>
 * <dt>remotePort</dt>
 * <dd>if true and session tracking is not used, then rate is tracked by IP+port (effectively connection). Defaults to false.</dd>
 * <dt>ipWhitelist</dt>
 * <dd>a comma-separated list of IP addresses that will not be rate limited</dd>
 * <dt>managedAttr</dt>
 * <dd>if set to true, then this servlet is set as a {@link ServletContext} attribute with the
 * filter name as the attribute name.  This allows context external mechanism (eg JMX via {@link ContextHandler#MANAGED_ATTRIBUTES}) to
 * manage the configuration of the filter.</dd>
 * <dt>tooManyCode</dt>
 * <dd>The status code to send if there are too many requests.  By default is 429 (too many requests), but 503 (Unavailable) is
 * another option</dd>
 * </dl>
 * <p>
 * This filter should be configured for {@link DispatcherType#REQUEST} and {@link DispatcherType#ASYNC} and with
 * <code>&lt;async-supported&gt;true&lt;/async-supported&gt;</code>.
 * </p>
 */
@ManagedObject("limits exposure to abuse from request flooding, whether malicious, or as a result of a misconfigured client")
public class DoSFilter implements Filter
{
    private static final Logger LOG = Log.getLogger(DoSFilter.class);

    private static final String IPv4_GROUP = "(\\d{1,3})";
    private static final Pattern IPv4_PATTERN = Pattern.compile(IPv4_GROUP+"\\."+IPv4_GROUP+"\\."+IPv4_GROUP+"\\."+IPv4_GROUP);
    private static final String IPv6_GROUP = "(\\p{XDigit}{1,4})";
    private static final Pattern IPv6_PATTERN = Pattern.compile(IPv6_GROUP+":"+IPv6_GROUP+":"+IPv6_GROUP+":"+IPv6_GROUP+":"+IPv6_GROUP+":"+IPv6_GROUP+":"+IPv6_GROUP+":"+IPv6_GROUP);
    private static final Pattern CIDR_PATTERN = Pattern.compile("([^/]+)/(\\d+)");

    private static final String __TRACKER = "DoSFilter.Tracker";
    private static final String __THROTTLED = "DoSFilter.Throttled";

    private static final int __DEFAULT_MAX_REQUESTS_PER_SEC = 25;
    private static final int __DEFAULT_DELAY_MS = 100;
    private static final int __DEFAULT_THROTTLE = 5;
    private static final int __DEFAULT_MAX_WAIT_MS = 50;
    private static final long __DEFAULT_THROTTLE_MS = 30000L;
    private static final long __DEFAULT_MAX_REQUEST_MS_INIT_PARAM = 30000L;
    private static final long __DEFAULT_MAX_IDLE_TRACKER_MS_INIT_PARAM = 30000L;
    
    static final String NAME = "name";
    static final String MANAGED_ATTR_INIT_PARAM = "managedAttr";
    static final String MAX_REQUESTS_PER_S_INIT_PARAM = "maxRequestsPerSec";
    static final String DELAY_MS_INIT_PARAM = "delayMs";
    static final String THROTTLED_REQUESTS_INIT_PARAM = "throttledRequests";
    static final String MAX_WAIT_INIT_PARAM = "maxWaitMs";
    static final String THROTTLE_MS_INIT_PARAM = "throttleMs";
    static final String MAX_REQUEST_MS_INIT_PARAM = "maxRequestMs";
    static final String MAX_IDLE_TRACKER_MS_INIT_PARAM = "maxIdleTrackerMs";
    static final String INSERT_HEADERS_INIT_PARAM = "insertHeaders";
    static final String TRACK_SESSIONS_INIT_PARAM = "trackSessions";
    static final String REMOTE_PORT_INIT_PARAM = "remotePort";
    static final String IP_WHITELIST_INIT_PARAM = "ipWhitelist";
    static final String ENABLED_INIT_PARAM = "enabled";
    static final String TOO_MANY_CODE = "tooManyCode";

    private static final int USER_AUTH = 2;
    private static final int USER_SESSION = 2;
    private static final int USER_IP = 1;
    private static final int USER_UNKNOWN = 0;

    private final String _suspended = "DoSFilter@" + Integer.toHexString(hashCode()) + ".SUSPENDED";
    private final String _resumed = "DoSFilter@" + Integer.toHexString(hashCode()) + ".RESUMED";
    private final ConcurrentHashMap<String, RateTracker> _rateTrackers = new ConcurrentHashMap<>();
    private final List<String> _whitelist = new CopyOnWriteArrayList<>();
    private int _tooManyCode;
    private volatile long _delayMs;
    private volatile long _throttleMs;
    private volatile long _maxWaitMs;
    private volatile long _maxRequestMs;
    private volatile long _maxIdleTrackerMs;
    private volatile boolean _insertHeaders;
    private volatile boolean _trackSessions;
    private volatile boolean _remotePort;
    private volatile boolean _enabled;
    private volatile String _name;
    private Semaphore _passes;
    private volatile int _throttledRequests;
    private volatile int _maxRequestsPerSec;
    private Queue<AsyncContext>[] _queues;
    private AsyncListener[] _listeners;
    private Scheduler _scheduler;
    private ServletContext _context;

    public void init(FilterConfig filterConfig) throws ServletException
    {
        _queues = new Queue[getMaxPriority() + 1];
        _listeners = new AsyncListener[_queues.length];
        for (int p = 0; p < _queues.length; p++)
        {
            _queues[p] = new ConcurrentLinkedQueue<>();
            _listeners[p] = new DoSAsyncListener(p);
        }

        _rateTrackers.clear();

        int maxRequests = __DEFAULT_MAX_REQUESTS_PER_SEC;
        String parameter = filterConfig.getInitParameter(MAX_REQUESTS_PER_S_INIT_PARAM);
        if (parameter != null)
            maxRequests = Integer.parseInt(parameter);
        setMaxRequestsPerSec(maxRequests);

        long delay = __DEFAULT_DELAY_MS;
        parameter = filterConfig.getInitParameter(DELAY_MS_INIT_PARAM);
        if (parameter != null)
            delay = Long.parseLong(parameter);
        setDelayMs(delay);

        int throttledRequests = __DEFAULT_THROTTLE;
        parameter = filterConfig.getInitParameter(THROTTLED_REQUESTS_INIT_PARAM);
        if (parameter != null)
            throttledRequests = Integer.parseInt(parameter);
        setThrottledRequests(throttledRequests);

        long maxWait = __DEFAULT_MAX_WAIT_MS;
        parameter = filterConfig.getInitParameter(MAX_WAIT_INIT_PARAM);
        if (parameter != null)
            maxWait = Long.parseLong(parameter);
        setMaxWaitMs(maxWait);

        long throttle = __DEFAULT_THROTTLE_MS;
        parameter = filterConfig.getInitParameter(THROTTLE_MS_INIT_PARAM);
        if (parameter != null)
            throttle = Long.parseLong(parameter);
        setThrottleMs(throttle);

        long maxRequestMs = __DEFAULT_MAX_REQUEST_MS_INIT_PARAM;
        parameter = filterConfig.getInitParameter(MAX_REQUEST_MS_INIT_PARAM);
        if (parameter != null)
            maxRequestMs = Long.parseLong(parameter);
        setMaxRequestMs(maxRequestMs);

        long maxIdleTrackerMs = __DEFAULT_MAX_IDLE_TRACKER_MS_INIT_PARAM;
        parameter = filterConfig.getInitParameter(MAX_IDLE_TRACKER_MS_INIT_PARAM);
        if (parameter != null)
            maxIdleTrackerMs = Long.parseLong(parameter);
        setMaxIdleTrackerMs(maxIdleTrackerMs);

        String whiteList = "";
        parameter = filterConfig.getInitParameter(IP_WHITELIST_INIT_PARAM);
        if (parameter != null)
            whiteList = parameter;
        setWhitelist(whiteList);

        parameter = filterConfig.getInitParameter(INSERT_HEADERS_INIT_PARAM);
        setInsertHeaders(parameter == null || Boolean.parseBoolean(parameter));

        parameter = filterConfig.getInitParameter(TRACK_SESSIONS_INIT_PARAM);
        setTrackSessions(parameter == null || Boolean.parseBoolean(parameter));

        parameter = filterConfig.getInitParameter(REMOTE_PORT_INIT_PARAM);
        setRemotePort(parameter != null && Boolean.parseBoolean(parameter));

        parameter = filterConfig.getInitParameter(ENABLED_INIT_PARAM);
        setEnabled(parameter == null || Boolean.parseBoolean(parameter));

        parameter = filterConfig.getInitParameter(TOO_MANY_CODE);
        setTooManyCode(parameter==null?429:Integer.parseInt(parameter));

        setName(filterConfig.getFilterName());
        _context = filterConfig.getServletContext();
        if (_context != null )
        {    
            _context.setAttribute(filterConfig.getFilterName(), this);
        }

        _scheduler = startScheduler();        
    }

    protected Scheduler startScheduler() throws ServletException
    {
        try
        {
            Scheduler result = new ScheduledExecutorScheduler();
            result.start();
            return result;
        }
        catch (Exception x)
        {
            throw new ServletException(x);
        }
    }

    public void doFilter(ServletRequest request, ServletResponse response, FilterChain filterChain) throws IOException, ServletException
    {
        doFilter((HttpServletRequest)request, (HttpServletResponse)response, filterChain);
    }

    protected void doFilter(HttpServletRequest request, HttpServletResponse response, FilterChain filterChain) throws IOException, ServletException
    {
        if (!isEnabled())
        {
            filterChain.doFilter(request, response);
            return;
        }

        // Look for the rate tracker for this request.
        RateTracker tracker = (RateTracker)request.getAttribute(__TRACKER);
        if (tracker == null)
        {
            // This is the first time we have seen this request.
            if (LOG.isDebugEnabled())
                LOG.debug("Filtering {}", request);

            // Get a rate tracker associated with this request, and record one hit.
            tracker = getRateTracker(request);

            // Calculate the rate and check it is over the allowed limit
            final boolean overRateLimit = tracker.isRateExceeded(System.currentTimeMillis());

            // Pass it through if  we are not currently over the rate limit.
            if (!overRateLimit)
            {
                if (LOG.isDebugEnabled())
                    LOG.debug("Allowing {}", request);
                doFilterChain(filterChain, request, response);
                return;
            }

            // We are over the limit.

            // So either reject it, delay it or throttle it.
            long delayMs = getDelayMs();
            boolean insertHeaders = isInsertHeaders();
            switch ((int)delayMs)
            {
                case -1:
                {
                    // Reject this request.
                    LOG.warn("DOS ALERT: Request rejected ip={}, session={}, user={}", request.getRemoteAddr(), request.getRequestedSessionId(), request.getUserPrincipal());
                    if (insertHeaders)
                        response.addHeader("DoSFilter", "unavailable");
                    response.sendError(getTooManyCode());
                    return;
                }
                case 0:
                {
                    // Fall through to throttle the request.
                    LOG.warn("DOS ALERT: Request throttled ip={}, session={}, user={}", request.getRemoteAddr(), request.getRequestedSessionId(), request.getUserPrincipal());
                    request.setAttribute(__TRACKER, tracker);
                    break;
                }
                default:
                {
                    // Insert a delay before throttling the request,
                    // using the suspend+timeout mechanism of AsyncContext.
                    LOG.warn("DOS ALERT: Request delayed={}ms, ip={}, session={}, user={}", delayMs, request.getRemoteAddr(), request.getRequestedSessionId(), request.getUserPrincipal());
                    if (insertHeaders)
                        response.addHeader("DoSFilter", "delayed");
                    request.setAttribute(__TRACKER, tracker);
                    AsyncContext asyncContext = request.startAsync();
                    if (delayMs > 0)
                        asyncContext.setTimeout(delayMs);
                    asyncContext.addListener(new DoSTimeoutAsyncListener());
                    return;
                }
            }
        }

        if (LOG.isDebugEnabled())
            LOG.debug("Throttling {}", request);

        // Throttle the request.
        boolean accepted = false;
        try
        {
            // Check if we can afford to accept another request at this time.
            accepted = _passes.tryAcquire(getMaxWaitMs(), TimeUnit.MILLISECONDS);
            if (!accepted)
            {
                // We were not accepted, so either we suspend to wait,
                // or if we were woken up we insist or we fail.
                Boolean throttled = (Boolean)request.getAttribute(__THROTTLED);
                long throttleMs = getThrottleMs();
                if (throttled != Boolean.TRUE && throttleMs > 0)
                {
                    int priority = getPriority(request, tracker);
                    request.setAttribute(__THROTTLED, Boolean.TRUE);
                    if (isInsertHeaders())
                        response.addHeader("DoSFilter", "throttled");
                    AsyncContext asyncContext = request.startAsync();
                    request.setAttribute(_suspended, Boolean.TRUE);
                    if (throttleMs > 0)
                        asyncContext.setTimeout(throttleMs);
                    asyncContext.addListener(_listeners[priority]);
                    _queues[priority].add(asyncContext);
                    if (LOG.isDebugEnabled())
                        LOG.debug("Throttled {}, {}ms", request, throttleMs);
                    return;
                }

                Boolean resumed = (Boolean)request.getAttribute(_resumed);
                if (resumed == Boolean.TRUE)
                {
                    // We were resumed, we wait for the next pass.
                    _passes.acquire();
                    accepted = true;
                }
            }

            // If we were accepted (either immediately or after throttle)...
            if (accepted)
            {
                // ...call the chain.
                if (LOG.isDebugEnabled())
                    LOG.debug("Allowing {}", request);
                doFilterChain(filterChain, request, response);
            }
            else
            {
                // ...otherwise fail the request.
                if (LOG.isDebugEnabled())
                    LOG.debug("Rejecting {}", request);
                if (isInsertHeaders())
                    response.addHeader("DoSFilter", "unavailable");
                response.sendError(getTooManyCode());
            }
        }
        catch (InterruptedException e)
        {
            LOG.ignore(e);
            response.sendError(getTooManyCode());
        }
        finally
        {
            if (accepted)
            {
                try
                {
                    // Wake up the next highest priority request.
                    for (int p = _queues.length - 1; p >= 0; --p)
                    {
                        AsyncContext asyncContext = _queues[p].poll();
                        if (asyncContext != null)
                        {
                            ServletRequest candidate = asyncContext.getRequest();
                            Boolean suspended = (Boolean)candidate.getAttribute(_suspended);
                            if (suspended == Boolean.TRUE)
                            {
                                if (LOG.isDebugEnabled())
                                    LOG.debug("Resuming {}", request);
                                candidate.setAttribute(_resumed, Boolean.TRUE);
                                asyncContext.dispatch();
                                break;
                            }
                        }
                    }
                }
                finally
                {
                    _passes.release();
                }
            }
        }
    }

    protected void doFilterChain(FilterChain chain, final HttpServletRequest request, final HttpServletResponse response) throws IOException, ServletException
    {
        final Thread thread = Thread.currentThread();
        Runnable requestTimeout = new Runnable()
        {
            @Override
            public void run()
            {
                onRequestTimeout(request, response, thread);
            }
        };
        Scheduler.Task task = _scheduler.schedule(requestTimeout, getMaxRequestMs(), TimeUnit.MILLISECONDS);
        try
        {
            chain.doFilter(request, response);
        }
        finally
        {
            task.cancel();
        }
    }

    /**
     * Invoked when the request handling exceeds {@link #getMaxRequestMs()}.
     * <p>
     * By default, a HTTP 503 response is returned and the handling thread is interrupted.
     *
     * @param request  the current request
     * @param response the current response
     * @param handlingThread the handling thread
     */
    protected void onRequestTimeout(HttpServletRequest request, HttpServletResponse response, Thread handlingThread)
    {
        try
        {
            if (LOG.isDebugEnabled())
                LOG.debug("Timing out {}", request);
            response.sendError(HttpStatus.SERVICE_UNAVAILABLE_503);
        }
        catch (Throwable x)
        {
            LOG.info(x);
        }

        handlingThread.interrupt();
    }

    /**
<<<<<<< HEAD
=======
     * @deprecated use {@link #onRequestTimeout(HttpServletRequest, HttpServletResponse, Thread)} instead
     * @param request  the current request
     * @param response the current response
     * @param thread the handling thread
     */
    @Deprecated
    protected void closeConnection(HttpServletRequest request, HttpServletResponse response, Thread thread)
    {
        onRequestTimeout(request, response, thread);
    }

    /**
>>>>>>> b6d07f72
     * Get priority for this request, based on user type
     *
     * @param request the current request
     * @param tracker the rate tracker for this request
     * @return the priority for this request
     */
    protected int getPriority(HttpServletRequest request, RateTracker tracker)
    {
        if (extractUserId(request) != null)
            return USER_AUTH;
        if (tracker != null)
            return tracker.getType();
        return USER_UNKNOWN;
    }

    /**
     * @return the maximum priority that we can assign to a request
     */
    protected int getMaxPriority()
    {
        return USER_AUTH;
    }
    
    public void schedule (RateTracker tracker)
    {
        _scheduler.schedule(tracker, getMaxIdleTrackerMs(), TimeUnit.MILLISECONDS);
    }

    /**
     * Return a request rate tracker associated with this connection; keeps
     * track of this connection's request rate. If this is not the first request
     * from this connection, return the existing object with the stored stats.
     * If it is the first request, then create a new request tracker.
     * <p>
     * Assumes that each connection has an identifying characteristic, and goes
     * through them in order, taking the first that matches: user id (logged
     * in), session id, client IP address. Unidentifiable connections are lumped
     * into one.
     * <p>
     * When a session expires, its rate tracker is automatically deleted.
     *
     * @param request the current request
     * @return the request rate tracker for the current connection
     */
    public RateTracker getRateTracker(ServletRequest request)
    {
        HttpSession session = ((HttpServletRequest)request).getSession(false);

        String loadId = extractUserId(request);
        final int type;
        if (loadId != null)
        {
            type = USER_AUTH;
        }
        else
        {
            if (isTrackSessions() && session != null && !session.isNew())
            {
                loadId = session.getId();
                type = USER_SESSION;
            }
            else
            {
                loadId = isRemotePort() ? createRemotePortId(request) : request.getRemoteAddr();
                type = USER_IP;
            }
        }

        RateTracker tracker = _rateTrackers.get(loadId);

        if (tracker == null)
        {
            boolean allowed = checkWhitelist(request.getRemoteAddr());
            int maxRequestsPerSec = getMaxRequestsPerSec();
            tracker = allowed ? new FixedRateTracker(_context, _name, loadId, type, maxRequestsPerSec)
                    : new RateTracker(_context,_name, loadId, type, maxRequestsPerSec);
            tracker.setContext(_context);
            RateTracker existing = _rateTrackers.putIfAbsent(loadId, tracker);
            if (existing != null)
                tracker = existing;

            if (type == USER_IP)
            {
                // USER_IP expiration from _rateTrackers is handled by the _scheduler
                _scheduler.schedule(tracker, getMaxIdleTrackerMs(), TimeUnit.MILLISECONDS);
            }
            else if (session != null)
            {
                // USER_SESSION expiration from _rateTrackers are handled by the HttpSessionBindingListener
                session.setAttribute(__TRACKER, tracker);
            }
        }

        return tracker;
    }
    
    
    
    
    
    public void addToRateTracker (RateTracker tracker)
    {
        _rateTrackers.put(tracker.getId(), tracker);
    }
    
    public void removeFromRateTracker (String id)
    {
        _rateTrackers.remove(id);
    }

    protected boolean checkWhitelist(String candidate)
    {
        for (String address : _whitelist)
        {
            if (address.contains("/"))
            {
                if (subnetMatch(address, candidate))
                    return true;
            }
            else
            {
                if (address.equals(candidate))
                    return true;
            }
        }
        return false;
    }

    @Deprecated
    protected boolean checkWhitelist(List<String> whitelist, String candidate)
    {
        for (String address : whitelist)
        {
            if (address.contains("/"))
            {
                if (subnetMatch(address, candidate))
                    return true;
            }
            else
            {
                if (address.equals(candidate))
                    return true;
            }
        }
        return false;
    }

    protected boolean subnetMatch(String subnetAddress, String address)
    {
        Matcher cidrMatcher = CIDR_PATTERN.matcher(subnetAddress);
        if (!cidrMatcher.matches())
            return false;

        String subnet = cidrMatcher.group(1);
        int prefix;
        try
        {
            prefix = Integer.parseInt(cidrMatcher.group(2));
        }
        catch (NumberFormatException x)
        {
            LOG.info("Ignoring malformed CIDR address {}", subnetAddress);
            return false;
        }

        byte[] subnetBytes = addressToBytes(subnet);
        if (subnetBytes == null)
        {
            LOG.info("Ignoring malformed CIDR address {}", subnetAddress);
            return false;
        }
        byte[] addressBytes = addressToBytes(address);
        if (addressBytes == null)
        {
            LOG.info("Ignoring malformed remote address {}", address);
            return false;
        }

        // Comparing IPv4 with IPv6 ?
        int length = subnetBytes.length;
        if (length != addressBytes.length)
            return false;

        byte[] mask = prefixToBytes(prefix, length);

        for (int i = 0; i < length; ++i)
        {
            if ((subnetBytes[i] & mask[i]) != (addressBytes[i] & mask[i]))
                return false;
        }

        return true;
    }

    private byte[] addressToBytes(String address)
    {
        Matcher ipv4Matcher = IPv4_PATTERN.matcher(address);
        if (ipv4Matcher.matches())
        {
            byte[] result = new byte[4];
            for (int i = 0; i < result.length; ++i)
                result[i] = Integer.valueOf(ipv4Matcher.group(i + 1)).byteValue();
            return result;
        }
        else
        {
            Matcher ipv6Matcher = IPv6_PATTERN.matcher(address);
            if (ipv6Matcher.matches())
            {
                byte[] result = new byte[16];
                for (int i = 0; i < result.length; i += 2)
                {
                    int word = Integer.valueOf(ipv6Matcher.group(i / 2 + 1), 16);
                    result[i] = (byte)((word & 0xFF00) >>> 8);
                    result[i + 1] = (byte)(word & 0xFF);
                }
                return result;
            }
        }
        return null;
    }

    private byte[] prefixToBytes(int prefix, int length)
    {
        byte[] result = new byte[length];
        int index = 0;
        while (prefix / 8 > 0)
        {
            result[index] = -1;
            prefix -= 8;
            ++index;
        }

        if (index == result.length)
            return result;

        // Sets the _prefix_ most significant bits to 1
        result[index] = (byte)~((1 << (8 - prefix)) - 1);
        return result;
    }

    public void destroy()
    {
        LOG.debug("Destroy {}",this);
        stopScheduler();
        _rateTrackers.clear();
        _whitelist.clear();
    }

    protected void stopScheduler()
    {
        try
        {
            _scheduler.stop();
        }
        catch (Exception x)
        {
            LOG.ignore(x);
        }
    }

    /**
     * Returns the user id, used to track this connection.
     * This SHOULD be overridden by subclasses.
     *
     * @param request the current request
     * @return a unique user id, if logged in; otherwise null.
     */
    protected String extractUserId(ServletRequest request)
    {
        return null;
    }

    /**
     * Get maximum number of requests from a connection per
     * second. Requests in excess of this are first delayed,
     * then throttled.
     *
     * @return maximum number of requests
     */
    @ManagedAttribute("maximum number of requests allowed from a connection per second")
    public int getMaxRequestsPerSec()
    {
        return _maxRequestsPerSec;
    }

    /**
     * Get maximum number of requests from a connection per
     * second. Requests in excess of this are first delayed,
     * then throttled.
     *
     * @param value maximum number of requests
     */
    public void setMaxRequestsPerSec(int value)
    {
        _maxRequestsPerSec = value;
    }

    /**
     * Get delay (in milliseconds) that is applied to all requests
     * over the rate limit, before they are considered at all.
     * @return the delay in milliseconds
     */
    @ManagedAttribute("delay applied to all requests over the rate limit (in ms)")
    public long getDelayMs()
    {
        return _delayMs;
    }

    /**
     * Set delay (in milliseconds) that is applied to all requests
     * over the rate limit, before they are considered at all.
     *
     * @param value delay (in milliseconds), 0 - no delay, -1 - reject request
     */
    public void setDelayMs(long value)
    {
        _delayMs = value;
    }

    /**
     * Get maximum amount of time (in milliseconds) the filter will
     * blocking wait for the throttle semaphore.
     *
     * @return maximum wait time
     */
    @ManagedAttribute("maximum time the filter will block waiting throttled connections, (0 for no delay, -1 to reject requests)")
    public long getMaxWaitMs()
    {
        return _maxWaitMs;
    }

    /**
     * Set maximum amount of time (in milliseconds) the filter will
     * blocking wait for the throttle semaphore.
     *
     * @param value maximum wait time
     */
    public void setMaxWaitMs(long value)
    {
        _maxWaitMs = value;
    }

    /**
     * Get number of requests over the rate limit able to be
     * considered at once.
     *
     * @return number of requests
     */
    @ManagedAttribute("number of requests over rate limit")
    public int getThrottledRequests()
    {
        return _throttledRequests;
    }

    /**
     * Set number of requests over the rate limit able to be
     * considered at once.
     *
     * @param value number of requests
     */
    public void setThrottledRequests(int value)
    {
        int permits = _passes == null ? 0 : _passes.availablePermits();
        _passes = new Semaphore((value - _throttledRequests + permits), true);
        _throttledRequests = value;
    }

    /**
     * Get amount of time (in milliseconds) to async wait for semaphore.
     *
     * @return wait time
     */
    @ManagedAttribute("amount of time to async wait for semaphore")
    public long getThrottleMs()
    {
        return _throttleMs;
    }

    /**
     * Set amount of time (in milliseconds) to async wait for semaphore.
     *
     * @param value wait time
     */
    public void setThrottleMs(long value)
    {
        _throttleMs = value;
    }

    /**
     * Get maximum amount of time (in milliseconds) to allow
     * the request to process.
     *
     * @return maximum processing time
     */
    @ManagedAttribute("maximum time to allow requests to process (in ms)")
    public long getMaxRequestMs()
    {
        return _maxRequestMs;
    }

    /**
     * Set maximum amount of time (in milliseconds) to allow
     * the request to process.
     *
     * @param value maximum processing time
     */
    public void setMaxRequestMs(long value)
    {
        _maxRequestMs = value;
    }

    /**
     * Get maximum amount of time (in milliseconds) to keep track
     * of request rates for a connection, before deciding that
     * the user has gone away, and discarding it.
     *
     * @return maximum tracking time
     */
    @ManagedAttribute("maximum time to track of request rates for connection before discarding")
    public long getMaxIdleTrackerMs()
    {
        return _maxIdleTrackerMs;
    }

    /**
     * Set maximum amount of time (in milliseconds) to keep track
     * of request rates for a connection, before deciding that
     * the user has gone away, and discarding it.
     *
     * @param value maximum tracking time
     */
    public void setMaxIdleTrackerMs(long value)
    {
        _maxIdleTrackerMs = value;
    }

    /**
     * The unique name of the filter when there is more than
     * one DosFilter instance.
     * 
     * @return the name
     */
    public String getName()
    {
        return _name;
    }

    /**
     * @param name the name to set
     */
    public void setName(String name)
    {
        _name = name;
    }

    /**
     * Check flag to insert the DoSFilter headers into the response.
     *
     * @return value of the flag
     */
    @ManagedAttribute("inser DoSFilter headers in response")
    public boolean isInsertHeaders()
    {
        return _insertHeaders;
    }

    /**
     * Set flag to insert the DoSFilter headers into the response.
     *
     * @param value value of the flag
     */
    public void setInsertHeaders(boolean value)
    {
        _insertHeaders = value;
    }

    /**
     * Get flag to have usage rate tracked by session if a session exists.
     *
     * @return value of the flag
     */
    @ManagedAttribute("usage rate is tracked by session if one exists")
    public boolean isTrackSessions()
    {
        return _trackSessions;
    }

    /**
     * Set flag to have usage rate tracked by session if a session exists.
     *
     * @param value value of the flag
     */
    public void setTrackSessions(boolean value)
    {
        _trackSessions = value;
    }

    /**
     * Get flag to have usage rate tracked by IP+port (effectively connection)
     * if session tracking is not used.
     *
     * @return value of the flag
     */
    @ManagedAttribute("usage rate is tracked by IP+port is session tracking not used")
    public boolean isRemotePort()
    {
        return _remotePort;
    }

    /**
     * Set flag to have usage rate tracked by IP+port (effectively connection)
     * if session tracking is not used.
     *
     * @param value value of the flag
     */
    public void setRemotePort(boolean value)
    {
        _remotePort = value;
    }

    /**
     * @return whether this filter is enabled
     */
    @ManagedAttribute("whether this filter is enabled")
    public boolean isEnabled()
    {
        return _enabled;
    }

    /**
     * @param enabled whether this filter is enabled
     */
    public void setEnabled(boolean enabled)
    {
        _enabled = enabled;
    }

    public int getTooManyCode()
    {
        return _tooManyCode;
    }

    public void setTooManyCode(int tooManyCode)
    {
        _tooManyCode = tooManyCode;
    }

    /**
     * Get a list of IP addresses that will not be rate limited.
     *
     * @return comma-separated whitelist
     */
    @ManagedAttribute("list of IPs that will not be rate limited")
    public String getWhitelist()
    {
        StringBuilder result = new StringBuilder();
        for (Iterator<String> iterator = _whitelist.iterator(); iterator.hasNext();)
        {
            String address = iterator.next();
            result.append(address);
            if (iterator.hasNext())
                result.append(",");
        }
        return result.toString();
    }

    /**
     * Set a list of IP addresses that will not be rate limited.
     *
     * @param commaSeparatedList comma-separated whitelist
     */
    public void setWhitelist(String commaSeparatedList)
    {
        List<String> result = new ArrayList<>();
        for (String address : StringUtil.csvSplit(commaSeparatedList))
            addWhitelistAddress(result, address);
        clearWhitelist();
        _whitelist.addAll(result);
        LOG.debug("Whitelisted IP addresses: {}", result);
    }

    /**
     * Clears the list of whitelisted IP addresses
     */
    @ManagedOperation("clears the list of IP addresses that will not be rate limited")
    public void clearWhitelist()
    {
        _whitelist.clear();
    }

    /**
     * Adds the given IP address, either in the form of a dotted decimal notation A.B.C.D
     * or in the CIDR notation A.B.C.D/M, to the list of whitelisted IP addresses.
     *
     * @param address the address to add
     * @return whether the address was added to the list
     * @see #removeWhitelistAddress(String)
     */
    @ManagedOperation("adds an IP address that will not be rate limited")
    public boolean addWhitelistAddress(@Name("address") String address)
    {
        return addWhitelistAddress(_whitelist, address);
    }

    private boolean addWhitelistAddress(List<String> list, String address)
    {
        address = address.trim();
        return address.length() > 0 && list.add(address);
    }

    /**
     * Removes the given address from the list of whitelisted IP addresses.
     *
     * @param address the address to remove
     * @return whether the address was removed from the list
     * @see #addWhitelistAddress(String)
     */
    @ManagedOperation("removes an IP address that will not be rate limited")
    public boolean removeWhitelistAddress(@Name("address") String address)
    {
        return _whitelist.remove(address);
    }

    /**
     * A RateTracker is associated with a connection, and stores request rate
     * data.
     */
    static class RateTracker implements Runnable, HttpSessionBindingListener, HttpSessionActivationListener, Serializable
    {
        private static final long serialVersionUID = 3534663738034577872L;

        protected final String _filterName;
        protected transient ServletContext _context;
        protected final String _id;
        protected final int _type;
        protected final long[] _timestamps;
        
        protected int _next;

        public RateTracker(ServletContext context, String filterName, String id, int type, int maxRequestsPerSecond)
        {
            _context = context;
            _filterName = filterName;
            _id = id;
            _type = type;
            _timestamps = new long[maxRequestsPerSecond];
            _next = 0;
        }

        /**
         * @param now the time now (in milliseconds)
         * @return the current calculated request rate over the last second
         */
        public boolean isRateExceeded(long now)
        {
            final long last;
            synchronized (this)
            {
                last = _timestamps[_next];
                _timestamps[_next] = now;
                _next = (_next + 1) % _timestamps.length;
            }

            return last != 0 && (now - last) < 1000L;
        }

        public String getId()
        {
            return _id;
        }

        public int getType()
        {
            return _type;
        }

        public void valueBound(HttpSessionBindingEvent event)
        {
            if (LOG.isDebugEnabled())
                LOG.debug("Value bound: {}", getId());
            _context = event.getSession().getServletContext();
        }

        public void valueUnbound(HttpSessionBindingEvent event)
        {
            //take the tracker out of the list of trackers
            DoSFilter filter = (DoSFilter)event.getSession().getServletContext().getAttribute(_filterName);
            removeFromRateTrackers(filter, _id);
            _context = null;
        }

        public void sessionWillPassivate(HttpSessionEvent se)
        {
            //take the tracker of the list of trackers (if its still there)
            DoSFilter filter = (DoSFilter)se.getSession().getServletContext().getAttribute(_filterName);
            removeFromRateTrackers(filter, _id);
            _context = null;
        }

        public void sessionDidActivate(HttpSessionEvent se)
        {
            RateTracker tracker = (RateTracker)se.getSession().getAttribute(__TRACKER);
            ServletContext context = se.getSession().getServletContext();
            tracker.setContext(context);
            DoSFilter filter = (DoSFilter)context.getAttribute(_filterName);
            if (filter == null)
            {
                LOG.info("No filter {} for rate tracker {}", _filterName, tracker);
                return;
            }
            addToRateTrackers(filter, tracker);
        }
        
        public void setContext (ServletContext context)
        {
            _context = context;
        }


        protected void removeFromRateTrackers (DoSFilter filter, String id)
        {
            if (filter == null)
                return;

            filter.removeFromRateTracker(id);
            if (LOG.isDebugEnabled())
                LOG.debug("Tracker removed: {}", getId());
        }


        protected void addToRateTrackers (DoSFilter filter, RateTracker tracker)
        {
            if (filter == null)
                return;
            filter.addToRateTracker(tracker);
        }

        @Override
        public void run()
        {
            if (_context == null)
            {
                LOG.warn("Unknkown context for rate tracker {}", this);
                return;
            }

            int latestIndex = _next == 0 ? (_timestamps.length - 1) : (_next - 1);
            long last = _timestamps[latestIndex];
            boolean hasRecentRequest = last != 0 && (System.currentTimeMillis() - last) < 1000L;

            DoSFilter filter = (DoSFilter)_context.getAttribute(_filterName);

            if (hasRecentRequest)
            {
                if (filter != null)
                    filter.schedule(this);
                else
                    LOG.warn("No filter {}", _filterName);
            }
            else
                removeFromRateTrackers(filter, _id);
        }

        @Override
        public String toString()
        {
            return "RateTracker/" + _id + "/" + _type;
        }
    }

    class FixedRateTracker extends RateTracker
    {
        public FixedRateTracker(ServletContext context, String filterName, String id, int type, int numRecentRequestsTracked)
        {
            super(context, filterName, id, type, numRecentRequestsTracked);
        }

        @Override
        public boolean isRateExceeded(long now)
        {
            // rate limit is never exceeded, but we keep track of the request timestamps
            // so that we know whether there was recent activity on this tracker
            // and whether it should be expired
            synchronized (this)
            {
                _timestamps[_next] = now;
                _next = (_next + 1) % _timestamps.length;
            }

            return false;
        }

        @Override
        public String toString()
        {
            return "Fixed" + super.toString();
        }
    }

    private class DoSTimeoutAsyncListener implements AsyncListener
    {
        @Override
        public void onStartAsync(AsyncEvent event) throws IOException
        {
        }

        @Override
        public void onComplete(AsyncEvent event) throws IOException
        {
        }

        @Override
        public void onTimeout(AsyncEvent event) throws IOException
        {
            event.getAsyncContext().dispatch();
        }

        @Override
        public void onError(AsyncEvent event) throws IOException
        {
        }
    }

    private class DoSAsyncListener extends DoSTimeoutAsyncListener
    {
        private final int priority;

        public DoSAsyncListener(int priority)
        {
            this.priority = priority;
        }

        @Override
        public void onTimeout(AsyncEvent event) throws IOException
        {
            _queues[priority].remove(event.getAsyncContext());
            super.onTimeout(event);
        }
    }
    
    private String createRemotePortId(final ServletRequest request) {
        final String addr = request.getRemoteAddr();
        final int port = request.getRemotePort();
        if (addr.contains(":")) return "[" + addr + "]:" + port;
        return addr + ":" + port;
    }
    
}<|MERGE_RESOLUTION|>--- conflicted
+++ resolved
@@ -511,21 +511,9 @@
     }
 
     /**
-<<<<<<< HEAD
-=======
-     * @deprecated use {@link #onRequestTimeout(HttpServletRequest, HttpServletResponse, Thread)} instead
      * @param request  the current request
      * @param response the current response
      * @param thread the handling thread
-     */
-    @Deprecated
-    protected void closeConnection(HttpServletRequest request, HttpServletResponse response, Thread thread)
-    {
-        onRequestTimeout(request, response, thread);
-    }
-
-    /**
->>>>>>> b6d07f72
      * Get priority for this request, based on user type
      *
      * @param request the current request
