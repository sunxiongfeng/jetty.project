--- conflicted
+++ resolved
@@ -39,10 +39,7 @@
 import org.eclipse.jetty.toolchain.test.MavenTestingUtils;
 import org.eclipse.jetty.toolchain.test.TestingDir;
 import org.junit.Assert;
-<<<<<<< HEAD
-import org.junit.Ignore;
-=======
->>>>>>> b1769632
+import org.junit.Rule;
 import org.junit.Rule;
 import org.junit.Test;
 
@@ -122,25 +119,6 @@
             public void handleMethod(String className, String methodName, int access, String desc, String signature, String[] exceptions, String annotation,
                     List<Value> values)
             {
-<<<<<<< HEAD
-                System.err.println("Sample annotated method : classname=" + className + " methodName=" + methodName + " access=" + access + " desc=" + desc
-                        + " signature=" + signature);
-
-                org.objectweb.asm.Type retType = org.objectweb.asm.Type.getReturnType(desc);
-                System.err.println("REturn type = " + retType);
-                org.objectweb.asm.Type[] params = org.objectweb.asm.Type.getArgumentTypes(desc);
-                if (params == null)
-                    System.err.println("No params");
-                else
-                    System.err.println(params.length + " params");
-
-                if (exceptions == null)
-                    System.err.println("No exceptions");
-                else
-                    System.err.println(exceptions.length + " exceptions");
-
-=======
->>>>>>> b1769632
                 assertEquals("org.eclipse.jetty.annotations.ClassA",className);
                 assertTrue(methods.contains(methodName));
                 assertEquals("org.eclipse.jetty.annotations.Sample",annotation);
@@ -155,7 +133,7 @@
 
         parser.registerHandler(new SampleAnnotationHandler());
 
-        long start = System.currentTimeMillis();
+        //long start = System.currentTimeMillis();
         parser.parse(classNames,new ClassNameResolver()
         {
             public boolean isExcluded(String name)
@@ -169,13 +147,9 @@
             }
 
         });
-        long end = System.currentTimeMillis();
-
-<<<<<<< HEAD
-        System.err.println("Time to parse class: " + ((end - start)));
-=======
+        //long end = System.currentTimeMillis();
+
         //System.err.println("Time to parse class: " + ((end - start)));
->>>>>>> b1769632
     }
 
     @Test
@@ -191,14 +165,6 @@
                     List<Value> values)
             {
                 assertTrue("org.eclipse.jetty.annotations.ClassB".equals(className));
-<<<<<<< HEAD
-
-                for (Value anv : values)
-                {
-                    System.err.println(anv.toString());
-                }
-=======
->>>>>>> b1769632
             }
 
             public void handleField(String className, String fieldName, int access, String fieldType, String signature, Object value, String annotation,
@@ -213,13 +179,6 @@
             {
                 assertTrue("org.eclipse.jetty.annotations.ClassB".equals(className));
                 assertTrue("a".equals(methodName));
-<<<<<<< HEAD
-                for (Value anv : values)
-                {
-                    System.err.println(anv.toString());
-                }
-=======
->>>>>>> b1769632
             }
 
             @Override
@@ -244,10 +203,6 @@
     }
 
     @Test
-<<<<<<< HEAD
-    @Ignore
-=======
->>>>>>> b1769632
     public void testBasedirExclusion() throws Exception
     {
         // Build up basedir, which itself has a path segment that violates java package and classnaming.
